<?php

/*
 +-----------------------------------------------------------------------+
 | steps/mail/search.inc                                                 |
 |                                                                       |
 | This file is part of the Roundcube Webmail client                     |
 | Copyright (C) 2005-2013, The Roundcube Dev Team                       |
 |                                                                       |
 | Licensed under the GNU General Public License version 3 or            |
 | any later version with exceptions for skins & plugins.                |
 | See the README file for a full license statement.                     |
 |                                                                       |
 | PURPOSE:                                                              |
 |   Mail messages search action                                         |
 +-----------------------------------------------------------------------+
 | Author: Benjamin Smith <defitro@gmail.com>                            |
 |         Thomas Bruederli <roundcube@gmail.com>                        |
 +-----------------------------------------------------------------------+
*/

$REMOTE_REQUEST = TRUE;

// reset list_page and old search results
$RCMAIL->storage->set_page(1);
$RCMAIL->storage->set_search_set(NULL);
$_SESSION['page'] = 1;

// using encodeURI with javascript "should" give us
// a correctly encoded query string
$imap_charset = RCUBE_CHARSET;

// get search string
$str     = rcube_utils::get_input_value('_q', rcube_utils::INPUT_GET, true);
$mbox    = rcube_utils::get_input_value('_mbox', rcube_utils::INPUT_GET, true);
$filter  = rcube_utils::get_input_value('_filter', rcube_utils::INPUT_GET);
$headers = rcube_utils::get_input_value('_headers', rcube_utils::INPUT_GET);
$subject = array();

$search_request = md5($mbox.$filter.$str);

// add list filter string
$search_str = $filter && $filter != 'ALL' ? $filter : '';

$_SESSION['search_filter'] = $filter;

// Check the search string for type of search
if (preg_match("/^from:.*/i", $str)) {
    list(,$srch) = explode(":", $str);
    $subject['from'] = "HEADER FROM";
}
else if (preg_match("/^to:.*/i", $str)) {
    list(,$srch) = explode(":", $str);
    $subject['to'] = "HEADER TO";
}
else if (preg_match("/^cc:.*/i", $str)) {
    list(,$srch) = explode(":", $str);
    $subject['cc'] = "HEADER CC";
}
else if (preg_match("/^bcc:.*/i", $str)) {
    list(,$srch) = explode(":", $str);
    $subject['bcc'] = "HEADER BCC";
}
else if (preg_match("/^subject:.*/i", $str)) {
    list(,$srch) = explode(":", $str);
    $subject['subject'] = "HEADER SUBJECT";
}
else if (preg_match("/^body:.*/i", $str)) {
    list(,$srch) = explode(":", $str);
    $subject['body'] = "BODY";
}
else if (strlen(trim($str))) {
    if ($headers) {
        foreach (explode(',', $headers) as $header) {
            if ($header == 'text') {
                // #1488208: get rid of other headers when searching by "TEXT"
                $subject = array('text' => 'TEXT');
                break;
            }
            else {
                $subject[$header] = ($header != 'body' ? 'HEADER ' : '') . strtoupper($header);
            }
        }

        // save search modifiers for the current folder to user prefs
        $search_mods        = rcmail_search_mods();
        $search_mods[$mbox] = array_fill_keys(array_keys($subject), 1);

        $RCMAIL->user->save_prefs(array('search_mods' => $search_mods));
    }
    else {
        // search in subject by default
        $subject['subject'] = 'HEADER SUBJECT';
    }
}

$search = isset($srch) ? trim($srch) : trim($str);

if (!empty($subject)) {
    $search_str .= str_repeat(' OR', count($subject)-1);
    foreach ($subject as $sub) {
        $search_str .= ' ' . $sub . ' ' . rcube_imap_generic::escape($search);
    }
}

$search_str  = trim($search_str);
$sort_column = rcmail_sort_column();

// TEMPORARY: search all folders
$mboxes = $RCMAIL->storage->list_folders_subscribed('', '*', 'mail');

// execute IMAP search
<<<<<<< HEAD
if ($search_str) {
    $RCMAIL->storage->search($mbox, $search_str, $imap_charset, $sort_column);
}
=======
if ($search_str)
  $RCMAIL->storage->search($mboxes, $search_str, $imap_charset, $sort_column);
>>>>>>> 010a3507

// save search results in session
if (!is_array($_SESSION['search'])) {
    $_SESSION['search'] = array();
}

if ($search_str) {
    $_SESSION['search'] = $RCMAIL->storage->get_search_set();
    $_SESSION['last_text_search'] = $str;
}
$_SESSION['search_request'] = $search_request;


// Get the headers
$result_h = $RCMAIL->storage->list_messages($mbox, 1, $sort_column, rcmail_sort_order());
$count    = $RCMAIL->storage->count($mbox, $RCMAIL->storage->get_threading() ? 'THREADS' : 'ALL');

// Add 'folder' column to list
if ($_SESSION['search'][1]->multi) {
  $a_show_cols = $_SESSION['list_attrib']['columns'] ? $_SESSION['list_attrib']['columns'] : (array)$CONFIG['list_cols'];
  if (!in_array('folder', $a_show_cols))
    $a_show_cols[] = 'folder';

  // make message UIDs unique by appending the folder name
  foreach ($result_h as $i => $header) {
    $header->uid .= '-'.$header->folder;
    $header->flags['skip_mbox_check'] = true;
    if ($header->parent_uid)
      $header->parent_uid .= '-'.$header->folder;
  }

  $OUTPUT->command('select_folder', '');
}

// Add 'folder' column to list
if ($_SESSION['search'][1]->multi) {
  $a_show_cols = $_SESSION['list_attrib']['columns'] ? $_SESSION['list_attrib']['columns'] : (array)$CONFIG['list_cols'];
  if (!in_array('folder', $a_show_cols))
    $a_show_cols[] = 'folder';

  // make message UIDs unique by appending the folder name
  foreach ($result_h as $i => $header) {
    $header->uid .= '-'.$header->folder;
    $header->flags['skip_mbox_check'] = true;
    if ($header->parent_uid)
      $header->parent_uid .= '-'.$header->folder;
  }

  $OUTPUT->command('select_folder', '');
}

// Make sure we got the headers
if (!empty($result_h)) {
<<<<<<< HEAD
    rcmail_js_message_list($result_h, false, $a_show_cols);
    if ($search_str) {
        $OUTPUT->show_message('searchsuccessful', 'confirmation', array('nr' => $RCMAIL->storage->count(NULL, 'ALL')));
    }

    // remember last HIGHESTMODSEQ value (if supported)
    // we need it for flag updates in check-recent
    $data = $RCMAIL->storage->folder_data($mbox_name);
    if (!empty($data['HIGHESTMODSEQ'])) {
        $_SESSION['list_mod_seq'] = $data['HIGHESTMODSEQ'];
    }
=======
  rcmail_js_message_list($result_h, false, $a_show_cols);
  if ($search_str)
    $OUTPUT->show_message('searchsuccessful', 'confirmation', array('nr' => $RCMAIL->storage->count(NULL, 'ALL')));
>>>>>>> 010a3507
}
// handle IMAP errors (e.g. #1486905)
else  if ($err_code = $RCMAIL->storage->get_error_code()) {
    $RCMAIL->display_server_error();
}
else {
    $OUTPUT->show_message('searchnomatch', 'notice');
}

// update message count display
$OUTPUT->set_env('search_request', $search_str ? $search_request : '');
$OUTPUT->set_env('messagecount', $count);
$OUTPUT->set_env('pagecount', ceil($count/$RCMAIL->storage->get_pagesize()));
$OUTPUT->set_env('exists', $RCMAIL->storage->count($mbox_name, 'EXISTS'));
$OUTPUT->command('set_rowcount', rcmail_get_messagecount_text($count, 1), $mbox);
$OUTPUT->send();<|MERGE_RESOLUTION|>--- conflicted
+++ resolved
@@ -110,14 +110,9 @@
 $mboxes = $RCMAIL->storage->list_folders_subscribed('', '*', 'mail');
 
 // execute IMAP search
-<<<<<<< HEAD
 if ($search_str) {
     $RCMAIL->storage->search($mbox, $search_str, $imap_charset, $sort_column);
 }
-=======
-if ($search_str)
-  $RCMAIL->storage->search($mboxes, $search_str, $imap_charset, $sort_column);
->>>>>>> 010a3507
 
 // save search results in session
 if (!is_array($_SESSION['search'])) {
@@ -171,7 +166,6 @@
 
 // Make sure we got the headers
 if (!empty($result_h)) {
-<<<<<<< HEAD
     rcmail_js_message_list($result_h, false, $a_show_cols);
     if ($search_str) {
         $OUTPUT->show_message('searchsuccessful', 'confirmation', array('nr' => $RCMAIL->storage->count(NULL, 'ALL')));
@@ -183,11 +177,6 @@
     if (!empty($data['HIGHESTMODSEQ'])) {
         $_SESSION['list_mod_seq'] = $data['HIGHESTMODSEQ'];
     }
-=======
-  rcmail_js_message_list($result_h, false, $a_show_cols);
-  if ($search_str)
-    $OUTPUT->show_message('searchsuccessful', 'confirmation', array('nr' => $RCMAIL->storage->count(NULL, 'ALL')));
->>>>>>> 010a3507
 }
 // handle IMAP errors (e.g. #1486905)
 else  if ($err_code = $RCMAIL->storage->get_error_code()) {
