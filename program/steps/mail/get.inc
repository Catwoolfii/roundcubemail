--- conflicted
+++ resolved
@@ -221,11 +221,7 @@
 
     // deliver part content
     if ($mimetype == 'text/html' && empty($_GET['_download'])) {
-<<<<<<< HEAD
-        header("Content-Type: text/html; charset=" . $attachment->charset);
-=======
         $OUTPUT = new rcmail_html_page();
->>>>>>> f9e53d95
 
         // Check if we have enough memory to handle the message in it
         // #1487424: we need up to 10x more memory than the body
