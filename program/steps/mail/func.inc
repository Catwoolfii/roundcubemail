--- conflicted
+++ resolved
@@ -1038,392 +1038,6 @@
     return $out;
 }
 
-<<<<<<< HEAD
-=======
-/**
- * return table with message headers
- */
-function rcmail_message_headers($attrib, $headers=null)
-{
-    global $MESSAGE, $PRINT_MODE, $RCMAIL;
-    static $sa_attrib;
-
-    // keep header table attrib
-    if (is_array($attrib) && !$sa_attrib && !$attrib['valueof']) {
-        $sa_attrib = $attrib;
-    }
-    else if (!is_array($attrib) && is_array($sa_attrib)) {
-        $attrib = $sa_attrib;
-    }
-
-    if (!isset($MESSAGE)) {
-        return false;
-    }
-
-    // get associative array of headers object
-    if (!$headers) {
-        $headers_obj = $MESSAGE->headers;
-        $headers     = get_object_vars($MESSAGE->headers);
-    }
-    else if (is_object($headers)) {
-        $headers_obj = $headers;
-        $headers     = get_object_vars($headers_obj);
-    }
-    else {
-        $headers_obj = rcube_message_header::from_array($headers);
-    }
-
-    // show these headers
-    $standard_headers = array('subject', 'from', 'sender', 'to', 'cc', 'bcc', 'replyto',
-        'mail-reply-to', 'mail-followup-to', 'date', 'priority');
-    $exclude_headers = $attrib['exclude'] ? explode(',', $attrib['exclude']) : array();
-    $output_headers  = array();
-
-    foreach ($standard_headers as $hkey) {
-        if ($headers[$hkey])
-            $value = $headers[$hkey];
-        else if ($headers['others'][$hkey])
-            $value = $headers['others'][$hkey];
-        else if (!$attrib['valueof'])
-            continue;
-
-        if (in_array($hkey, $exclude_headers))
-            continue;
-
-        $ishtml       = false;
-        $header_title = $RCMAIL->gettext(preg_replace('/(^mail-|-)/', '', $hkey));
-
-        if ($hkey == 'date') {
-            if ($PRINT_MODE)
-                $header_value = $RCMAIL->format_date($value, $RCMAIL->config->get('date_long', 'x'));
-            else
-                $header_value = $RCMAIL->format_date($value);
-        }
-        else if ($hkey == 'priority') {
-            if ($value) {
-                $header_value = html::span('prio' . $value, rcube::Q(rcmail_localized_priority($value)));
-                $ishtml       = true;
-            }
-            else {
-                continue;
-            }
-        }
-        else if ($hkey == 'replyto') {
-            if ($headers['replyto'] != $headers['from']) {
-                $header_value = rcmail_address_string($value, $attrib['max'], true,
-                    $attrib['addicon'], $headers['charset'], $header_title);
-                $ishtml = true;
-            }
-            else {
-                continue;
-            }
-        }
-        else if ($hkey == 'mail-reply-to') {
-            if ($headers['mail-replyto'] != $headers['replyto']
-                && $headers['replyto'] != $headers['from']
-            ) {
-                $header_value = rcmail_address_string($value, $attrib['max'], true,
-                    $attrib['addicon'], $headers['charset'], $header_title);
-                $ishtml = true;
-            }
-            else {
-                continue;
-            }
-        }
-        else if ($hkey == 'sender') {
-            if ($headers['sender'] != $headers['from']) {
-                $header_value = rcmail_address_string($value, $attrib['max'], true,
-                    $attrib['addicon'], $headers['charset'], $header_title);
-                $ishtml = true;
-            }
-            else {
-                continue;
-            }
-        }
-        else if ($hkey == 'mail-followup-to') {
-            $header_value = rcmail_address_string($value, $attrib['max'], true,
-                $attrib['addicon'], $headers['charset'], $header_title);
-            $ishtml = true;
-        }
-        else if (in_array($hkey, array('from', 'to', 'cc', 'bcc'))) {
-            $header_value = rcmail_address_string($value, $attrib['max'], true,
-                $attrib['addicon'], $headers['charset'], $header_title);
-            $ishtml = true;
-        }
-        else if ($hkey == 'subject' && empty($value)) {
-            $header_value = $RCMAIL->gettext('nosubject');
-        }
-        else {
-            $value        = is_array($value) ? implode(' ', $value) : $value;
-            $header_value = trim(rcube_mime::decode_header($value, $headers['charset']));
-        }
-
-        $output_headers[$hkey] = array(
-            'title' => $header_title,
-            'value' => $header_value,
-            'raw'   => $value,
-            'html'  => $ishtml,
-        );
-    }
-
-    $plugin = $RCMAIL->plugins->exec_hook('message_headers_output', array(
-        'output'  => $output_headers,
-        'headers' => $headers_obj,
-        'exclude' => $exclude_headers, // readonly
-        'folder'  => $MESSAGE->folder, // readonly
-        'uid'     => $MESSAGE->uid,    // readonly
-    ));
-
-    // single header value is requested
-    if (!empty($attrib['valueof'])) {
-        $row = $plugin['output'][$attrib['valueof']];
-        return $row['html'] ? $row['value'] : rcube::Q($row['value']);
-    }
-
-    // compose html table
-    $table = new html_table(array('cols' => 2));
-
-    foreach ($plugin['output'] as $hkey => $row) {
-        $val = $row['html'] ? $row['value'] : rcube::Q($row['value']);
-
-        $table->add(array('class' => 'header-title'), rcube::Q($row['title']));
-        $table->add(array('class' => 'header '.$hkey), $val);
-    }
-
-    return $table->show($attrib);
-}
-
-/**
- * Convert Priority header value into a localized string
- */
-function rcmail_localized_priority($value)
-{
-    global $RCMAIL;
-
-    $labels_map = array(
-        '1' => 'highest',
-        '2' => 'high',
-        '3' => 'normal',
-        '4' => 'low',
-        '5' => 'lowest',
-    );
-
-    if ($value && $labels_map[$value]) {
-        return $RCMAIL->gettext($labels_map[$value]);
-    }
-
-    return '';
-}
-
-/**
- * return block to show full message headers
- */
-function rcmail_message_full_headers($attrib)
-{
-    global $OUTPUT, $RCMAIL;
-
-    $html = html::div(array('id' => "all-headers", 'class' => "all", 'style' => 'display:none'), html::div(array('id' => 'headers-source'), ''));
-    $html .= html::div(array(
-            'class'   => "more-headers show-headers",
-            'onclick' => "return ".rcmail_output::JS_OBJECT_NAME.".command('show-headers','',this)",
-            'title'   => $RCMAIL->gettext('togglefullheaders')
-        ), '');
-
-    $OUTPUT->add_gui_object('all_headers_row', 'all-headers');
-    $OUTPUT->add_gui_object('all_headers_box', 'headers-source');
-
-    return html::div($attrib, $html);
-}
-
-/**
- * Handler for the 'messagebody' GUI object
- *
- * @param array Named parameters
- * @return string HTML content showing the message body
- */
-function rcmail_message_body($attrib)
-{
-    global $OUTPUT, $MESSAGE, $RCMAIL, $REMOTE_OBJECTS;
-
-    if (!is_array($MESSAGE->parts) && empty($MESSAGE->body)) {
-        return '';
-    }
-
-    if (!$attrib['id'])
-        $attrib['id'] = 'rcmailMsgBody';
-
-    $safe_mode = $MESSAGE->is_safe || intval($_GET['_safe']);
-    $out       = '';
-    $part_no   = 0;
-
-    $header_attrib = array();
-    foreach ($attrib as $attr => $value) {
-        if (preg_match('/^headertable([a-z]+)$/i', $attr, $regs)) {
-            $header_attrib[$regs[1]] = $value;
-        }
-    }
-
-    if (!empty($MESSAGE->parts)) {
-        foreach ($MESSAGE->parts as $part) {
-            if ($part->type == 'headers') {
-                $out .= html::div('message-partheaders', rcmail_message_headers(count($header_attrib) ? $header_attrib : null, $part->headers));
-            }
-            else if ($part->type == 'content') {
-                // unsupported (e.g. encrypted)
-                if ($part->realtype) {
-                    if ($part->realtype == 'multipart/encrypted' || $part->realtype == 'application/pkcs7-mime') {
-                        if (!empty($_SESSION['browser_caps']['pgpmime']) && ($pgp_mime_part = $MESSAGE->get_multipart_encrypted_part())) {
-                            $out .= html::span('part-notice', $RCMAIL->gettext('externalmessagedecryption'));
-                            $OUTPUT->set_env('pgp_mime_part', $pgp_mime_part->mime_id);
-                            $OUTPUT->set_env('pgp_mime_container', '#' . $attrib['id']);
-                            $OUTPUT->add_label('loadingdata');
-                        }
-
-                        if (!$MESSAGE->encrypted_part) {
-                            $out .= html::span('part-notice', $RCMAIL->gettext('encryptedmessage'));
-                        }
-                    }
-                    continue;
-                }
-                else if (!$part->size) {
-                    continue;
-                }
-
-                // Check if we have enough memory to handle the message in it
-                // #1487424: we need up to 10x more memory than the body
-                else if (!rcube_utils::mem_check($part->size * 10)) {
-                    $out .= html::span('part-notice', $RCMAIL->gettext('messagetoobig'). ' '
-                        . html::a('?_task=mail&_action=get&_download=1&_uid='.$MESSAGE->uid.'&_part='.$part->mime_id
-                            .'&_mbox='. urlencode($MESSAGE->folder), $RCMAIL->gettext('download')));
-                    continue;
-                }
-
-                // fetch part body
-                $body = $MESSAGE->get_part_body($part->mime_id, true);
-
-                // message is cached but not exists (#1485443), or other error
-                if ($body === false) {
-                    rcmail_message_error($MESSAGE->uid);
-                }
-
-                $plugin = $RCMAIL->plugins->exec_hook('message_body_prefix',
-                    array('part' => $part, 'prefix' => ''));
-
-                // Set attributes of the part container
-                $container_class  = $part->ctype_secondary == 'html' ? 'message-htmlpart' : 'message-part';
-                $container_id     = $container_class . (++$part_no);
-                $container_attrib = array('class' => $container_class, 'id' => $container_id);
-
-                $body_args = array(
-                    'safe'         => $safe_mode,
-                    'plain'        => !$RCMAIL->config->get('prefer_html'),
-                    'css_prefix'   => 'v' . $part_no,
-                    'body_class'   => 'rcmBody',
-                    'container_id'     => $container_id,
-                    'container_attrib' => $container_attrib,
-                );
-
-                // Parse the part content for display
-                $body = rcmail_print_body($body, $part, $body_args);
-
-                // check if the message body is PGP encrypted
-                if (strpos($body, '-----BEGIN PGP MESSAGE-----') !== false) {
-                    $OUTPUT->set_env('is_pgp_content', '#' . $container_id);
-                }
-
-                if ($part->ctype_secondary == 'html') {
-                    $body = rcmail_html4inline($body, $body_args);
-                }
-
-                $out .= html::div($container_attrib, $plugin['prefix'] . $body);
-            }
-        }
-    }
-    else {
-        // Check if we have enough memory to handle the message in it
-        // #1487424: we need up to 10x more memory than the body
-        if (!rcube_utils::mem_check(strlen($MESSAGE->body) * 10)) {
-            $out .= html::span('part-notice', $RCMAIL->gettext('messagetoobig'). ' '
-                . html::a('?_task=mail&_action=get&_download=1&_uid='.$MESSAGE->uid.'&_part=0'
-                    .'&_mbox='. urlencode($MESSAGE->folder), $RCMAIL->gettext('download')));
-        }
-        else {
-            $plugin = $RCMAIL->plugins->exec_hook('message_body_prefix',
-                array('part' => $MESSAGE, 'prefix' => ''));
-
-            $out .= html::div('message-part',
-                $plugin['prefix'] . rcmail_plain_body($MESSAGE->body));
-        }
-    }
-
-    // list images after mail body
-    if ($RCMAIL->config->get('inline_images', true) && !empty($MESSAGE->attachments)) {
-        $thumbnail_size   = $RCMAIL->config->get('image_thumbnail_size', 240);
-        $client_mimetypes = (array)$RCMAIL->config->get('client_mimetypes');
-
-        foreach ($MESSAGE->attachments as $attach_prop) {
-            // skip inline images
-            if ($attach_prop->content_id && $attach_prop->disposition == 'inline') {
-                continue;
-            }
-
-            // Content-Type: image/*...
-            if ($mimetype = rcmail_part_image_type($attach_prop)) {
-                // display thumbnails
-                if ($thumbnail_size) {
-                    $supported = in_array($mimetype, $client_mimetypes);
-                    $show_link = array(
-                        'href'    => $MESSAGE->get_part_url($attach_prop->mime_id, false),
-                        'onclick' => sprintf(
-                            'return %s.command(\'load-attachment\',\'%s\',this)',
-                            rcmail_output::JS_OBJECT_NAME,
-                            $attach_prop->mime_id)
-                    );
-
-                    $out .= html::p(array('class' => 'image-attachment', 'style' => $supported ? '' : 'display:none'),
-                        html::a($show_link + array('class' => 'image-link', 'style' => sprintf('width:%dpx', $thumbnail_size)),
-                            html::img(array(
-                                'class' => 'image-thumbnail',
-                                'src'   => $MESSAGE->get_part_url($attach_prop->mime_id, 'image') . '&_thumb=1',
-                                'title' => $attach_prop->filename,
-                                'alt'   => $attach_prop->filename,
-                                'style' => sprintf('max-width:%dpx; max-height:%dpx', $thumbnail_size, $thumbnail_size),
-                                'onload' => $supported ? '' : '$(this).parents(\'p.image-attachment\').show()',
-                            ))
-                        ) .
-                        html::span('image-filename', rcube::Q($attach_prop->filename)) .
-                        html::span('image-filesize', rcube::Q($RCMAIL->message_part_size($attach_prop))) .
-                        html::span('attachment-links',
-                            ($supported ? html::a($show_link, $RCMAIL->gettext('showattachment')) . '&nbsp;' : '') .
-                                html::a($show_link['href'] . '&_download=1', $RCMAIL->gettext('download'))
-                        ) .
-                        html::br(array('style' => 'clear:both'))
-                    );
-                }
-                else {
-                    $out .= html::tag('fieldset', 'image-attachment',
-                        html::tag('legend', 'image-filename', rcube::Q($attach_prop->filename)) .
-                        html::p(array('align' => 'center'),
-                            html::img(array(
-                                'src'   => $MESSAGE->get_part_url($attach_prop->mime_id, 'image'),
-                                'title' => $attach_prop->filename,
-                                'alt'   => $attach_prop->filename,
-                        )))
-                    );
-                }
-            }
-        }
-    }
-
-    // tell client that there are blocked remote objects
-    if ($REMOTE_OBJECTS && !$safe_mode) {
-        $OUTPUT->set_env('blockedobjects', true);
-    }
-
-    return html::div($attrib, $out);
-}
-
->>>>>>> f9644ea2
 function rcmail_part_image_type($part)
 {
     $mimetype = strtolower($part->mimetype);
