<?php

/*
 +-----------------------------------------------------------------------+
 | program/steps/mail/func.inc                                           |
 |                                                                       |
 | This file is part of the Roundcube Webmail client                     |
 | Copyright (C) 2005-2013, The Roundcube Dev Team                       |
 |                                                                       |
 | Licensed under the GNU General Public License version 3 or            |
 | any later version with exceptions for skins & plugins.                |
 | See the README file for a full license statement.                     |
 |                                                                       |
 | PURPOSE:                                                              |
 |   Provide webmail functionality and GUI objects                       |
 |                                                                       |
 +-----------------------------------------------------------------------+
 | Author: Thomas Bruederli <roundcube@gmail.com>                        |
 | Author: Aleksander Machniak <alec@alec.pl>                            |
 +-----------------------------------------------------------------------+
*/

// always instantiate storage object (but not connect to server yet)
$RCMAIL->storage_init();

// set imap properties and session vars
if (strlen(trim($mbox = rcube_utils::get_input_value('_mbox', rcube_utils::INPUT_GPC, true)))) {
    $RCMAIL->storage->set_folder(($_SESSION['mbox'] = $mbox));
}
else if ($RCMAIL->storage) {
    $_SESSION['mbox'] = $RCMAIL->storage->get_folder();
}

if (!empty($_GET['_page'])) {
    $RCMAIL->storage->set_page(($_SESSION['page'] = intval($_GET['_page'])));
}

$a_threading        = $RCMAIL->config->get('message_threading', array());
$message_sort_col   = $RCMAIL->config->get('message_sort_col');
$message_sort_order = $RCMAIL->config->get('message_sort_col');

// set default sort col/order to session
if (!isset($_SESSION['sort_col'])) {
    $_SESSION['sort_col'] = $message_sort_col ? $message_sort_col : '';
}
if (!isset($_SESSION['sort_order'])) {
  $_SESSION['sort_order'] = strtoupper($message_sort_order) == 'ASC' ? 'ASC' : 'DESC';
}

// set threads mode
if (isset($_GET['_threads'])) {
    if ($_GET['_threads'])
        $a_threading[$_SESSION['mbox']] = true;
    else
        unset($a_threading[$_SESSION['mbox']]);

    $RCMAIL->user->save_prefs(array('message_threading' => $a_threading));
}
$RCMAIL->storage->set_threading($a_threading[$_SESSION['mbox']]);

// set message set for search result
if (!empty($_REQUEST['_search']) && isset($_SESSION['search'])
    && $_SESSION['search_request'] == $_REQUEST['_search']
) {
    $RCMAIL->storage->set_search_set($_SESSION['search']);

    $OUTPUT->set_env('search_request', $_REQUEST['_search']);
    $OUTPUT->set_env('search_text', $_SESSION['last_text_search']);
}

// remove mbox part from _uid
if (($_uid  = get_input_value('_uid', RCUBE_INPUT_GPC)) && preg_match('/^\d+-[^,]+$/', $_uid)) {
  list($_uid, $mbox) = explode('-', $_uid);
  if (isset($_GET['_uid']))  $_GET['_uid']  = $_uid;
  if (isset($_POST['_uid'])) $_POST['_uid'] = $_uid;
  $_REQUEST['_uid'] = $_uid;
  unset($_uid);

  if (empty($_REQUEST['_mbox']) && !empty($mbox)) {
    $_GET['_mbox']  = $mbox;
    $_POST['_mbox'] = $mbox;
  }
}


// set main env variables, labels and page title
if (empty($RCMAIL->action) || $RCMAIL->action == 'list') {
    // connect to storage server and trigger error on failure
    $RCMAIL->storage_connect();

    $mbox_name = $RCMAIL->storage->get_folder();

    if (empty($RCMAIL->action)) {
        // initialize searching result if search_filter is used
        if ($_SESSION['search_filter'] && $_SESSION['search_filter'] != 'ALL') {
            $RCMAIL->storage->search($mbox_name, $_SESSION['search_filter'], RCUBE_CHARSET, rcmail_sort_column());

            $search_request             = md5($mbox_name.$_SESSION['search_filter']);
            $_SESSION['search']         = $RCMAIL->storage->get_search_set();
            $_SESSION['search_request'] = $search_request;

            $OUTPUT->set_env('search_request', $search_request);
        }

        $OUTPUT->set_env('search_mods', rcmail_search_mods());
    }

    $threading = (bool) $RCMAIL->storage->get_threading();
    $delimiter = $RCMAIL->storage->get_hierarchy_delimiter();

    // set current mailbox and some other vars in client environment
    $OUTPUT->set_env('mailbox', $mbox_name);
    $OUTPUT->set_env('pagesize', $RCMAIL->storage->get_pagesize());
    $OUTPUT->set_env('delimiter', $delimiter);
    $OUTPUT->set_env('threading', $threading);
    $OUTPUT->set_env('threads', $threading || $RCMAIL->storage->get_capability('THREAD'));
    $OUTPUT->set_env('reply_all_mode', (int) $RCMAIL->config->get('reply_all_mode'));
    $OUTPUT->set_env('preview_pane_mark_read', $RCMAIL->config->get('preview_pane_mark_read', 0));

    if ($RCMAIL->storage->get_capability('QUOTA')) {
        $OUTPUT->set_env('quota', true);
    }

    // set special folders
    foreach (array('drafts', 'trash', 'junk') as $mbox) {
        if ($folder = $RCMAIL->config->get($mbox . '_mbox')) {
            $OUTPUT->set_env($mbox . '_mailbox', $folder);
        }
    }

    // set configuration
    $RCMAIL->set_env_config(array('delete_junk', 'flag_for_deletion', 'read_when_deleted',
        'skip_deleted', 'display_next', 'message_extwin', 'compose_extwin', 'forward_attachment'));

    if (!empty($_SESSION['browser_caps'])) {
        $OUTPUT->set_env('browser_capabilities', $_SESSION['browser_caps']);
    }

    if (!$OUTPUT->ajax_call) {
        $OUTPUT->add_label('checkingmail', 'deletemessage', 'movemessagetotrash',
            'movingmessage', 'copyingmessage', 'deletingmessage', 'markingmessage',
            'copy', 'move', 'quota', 'replyall', 'replylist', 'importwait');
    }

    $pagetitle = $RCMAIL->localize_foldername($RCMAIL->storage->mod_folder($mbox_name), true);
    $pagetitle = str_replace($delimiter, " \xC2\xBB ", $pagetitle);

    $OUTPUT->set_pagetitle($pagetitle);
}

// register UI objects
$OUTPUT->add_handlers(array(
    'mailboxlist'         => array($RCMAIL, 'folder_list'),
    'quotadisplay'        => array($RCMAIL, 'quota_display'),
    'messages'            => 'rcmail_message_list',
    'messagecountdisplay' => 'rcmail_messagecount_display',
    'mailboxname'         => 'rcmail_mailbox_name_display',
    'messageheaders'      => 'rcmail_message_headers',
    'messagefullheaders'  => 'rcmail_message_full_headers',
    'messagebody'         => 'rcmail_message_body',
    'messagecontentframe' => 'rcmail_messagecontent_frame',
    'messageimportform'   => 'rcmail_message_import_form',
    'searchfilter'        => 'rcmail_search_filter',
    'searchform'          => array($OUTPUT, 'search_form'),
));

// register action aliases
$RCMAIL->register_action_map(array(
    'refresh' => 'check_recent.inc',
    'preview' => 'show.inc',
    'print'   => 'show.inc',
    'move'    => 'move_del.inc',
    'delete'  => 'move_del.inc',
    'send'    => 'sendmail.inc',
    'expunge' => 'folders.inc',
    'purge'   => 'folders.inc',
    'remove-attachment'  => 'attachments.inc',
    'display-attachment' => 'attachments.inc',
    'upload'             => 'attachments.inc',
    'group-expand'       => 'autocomplete.inc',
));


/**
 * Returns message UID(s) and IMAP folder(s) from GET/POST data
 *
 * @return array List of message UIDs per folder
 */
function rcmail_get_uids()
{
    // message UID (or comma-separated list of IDs) is provided in
    // the form of <ID>-<MBOX>[,<ID>-<MBOX>]*

    $_uid  = get_input_value('_uid', RCUBE_INPUT_GPC);
    $_mbox = (string)get_input_value('_mbox', RCUBE_INPUT_GPC);

    if (is_array($uid)) {
        return $uid;
    }

    // create a per-folder UIDs array
    $result = array();
    foreach (explode(',', $_uid) as $uid) {
        list($uid, $mbox) = explode('-', $uid, 2);
        if (empty($mbox))
            $mbox = $_mbox;
        $result[$mbox][] = $uid;
    }

    return $result;
}

<<<<<<< HEAD

/**
 * Returns default search mods
 */
function rcmail_search_mods()
{
    global $RCMAIL;

    $mods = $RCMAIL->config->get('search_mods');

    if (empty($mods)) {
        $mods = array('*' => array('subject' => 1, 'from' => 1));

        foreach (array('sent', 'drafts') as $mbox) {
            if ($mbox = $RCMAIL->config->get($mbox . '_mbox')) {
                $mods[$mbox] = array('subject' => 1, 'to' => 1);
            }
        }
    }

    return $mods;
}
=======
>>>>>>> 010a3507

/**
 * Returns 'to' if current folder is configured Sent or Drafts
 * or their subfolders, otherwise returns 'from'.
 *
 * @return string Column name
 */
function rcmail_message_list_smart_column_name()
{
    global $RCMAIL;

    $delim       = $RCMAIL->storage->get_hierarchy_delimiter();
    $mbox        = $RCMAIL->storage->get_folder();
    $sent_mbox   = $RCMAIL->config->get('sent_mbox');
    $drafts_mbox = $RCMAIL->config->get('drafts_mbox');

    if ((strpos($mbox.$delim, $sent_mbox.$delim) === 0 || strpos($mbox.$delim, $drafts_mbox.$delim) === 0)
        && strtoupper($mbox) != 'INBOX'
    ) {
        return 'to';
    }

    return 'from';
}

/**
 * Returns configured messages list sorting column name
 * The name is context-sensitive, which means if sorting is set to 'fromto'
 * it will return 'from' or 'to' according to current folder type.
 *
 * @return string Column name
 */
function rcmail_sort_column()
{
    global $RCMAIL;

    if (isset($_SESSION['sort_col'])) {
        $column = $_SESSION['sort_col'];
    }
    else {
        $column = $RCMAIL->config->get('message_sort_col');
    }

    // get name of smart From/To column in folder context
    if ($column == 'fromto') {
        $column = rcmail_message_list_smart_column_name();
    }

    return $column;
}

/**
 * Returns configured message list sorting order
 *
 * @return string Sorting order (ASC|DESC)
 */
function rcmail_sort_order()
{
    global $RCMAIL;

    if (isset($_SESSION['sort_order'])) {
        return $_SESSION['sort_order'];
    }

    return $RCMAIL->config->get('message_sort_order');
}

/**
 * return the message list as HTML table
 */
function rcmail_message_list($attrib)
{
    global $RCMAIL, $OUTPUT;

    // add some labels to client
    $OUTPUT->add_label('from', 'to');

    // add id to message list table if not specified
    if (!strlen($attrib['id']))
        $attrib['id'] = 'rcubemessagelist';

    // define list of cols to be displayed based on parameter or config
    if (empty($attrib['columns'])) {
        $list_cols   = $RCMAIL->config->get('list_cols');
        $a_show_cols = !empty($list_cols) && is_array($list_cols) ? $list_cols : array('subject');

        $OUTPUT->set_env('col_movable', !in_array('list_cols', (array)$RCMAIL->config->get('dont_override')));
    }
    else {
        $a_show_cols = preg_split('/[\s,;]+/', str_replace(array("'", '"'), '', $attrib['columns']));
        $attrib['columns'] = $a_show_cols;
    }

    // save some variables for use in ajax list
    $_SESSION['list_attrib'] = $attrib;

    // make sure 'threads' and 'subject' columns are present
    if (!in_array('subject', $a_show_cols))
        array_unshift($a_show_cols, 'subject');
    if (!in_array('threads', $a_show_cols))
        array_unshift($a_show_cols, 'threads');

    $_SESSION['skin_path'] = $RCMAIL->config->get('skin_path');

    // set client env
    $OUTPUT->add_gui_object('messagelist', $attrib['id']);
    $OUTPUT->set_env('autoexpand_threads', intval($RCMAIL->config->get('autoexpand_threads')));
    $OUTPUT->set_env('sort_col', $_SESSION['sort_col']);
    $OUTPUT->set_env('sort_order', $_SESSION['sort_order']);
    $OUTPUT->set_env('messages', array());
    $OUTPUT->set_env('coltypes', $a_show_cols);

    $OUTPUT->include_script('list.js');

    $table = new html_table($attrib);

    if (!$attrib['noheader']) {
        foreach (rcmail_message_list_head($attrib, $a_show_cols) as $cell)
            $table->add_header(array('class' => $cell['className'], 'id' => $cell['id']), $cell['html']);
    }

    return $table->show();
}

/**
 * return javascript commands to add rows to the message list
 */
function rcmail_js_message_list($a_headers, $insert_top=FALSE, $a_show_cols=null)
{
    global $RCMAIL, $OUTPUT;

    if (empty($a_show_cols)) {
        if (!empty($_SESSION['list_attrib']['columns']))
            $a_show_cols = $_SESSION['list_attrib']['columns'];
        else {
            $list_cols   = $RCMAIL->config->get('list_cols');
            $a_show_cols = !empty($list_cols) && is_array($list_cols) ? $list_cols : array('subject');
        }
    }
    else {
        if (!is_array($a_show_cols)) {
            $a_show_cols = preg_split('/[\s,;]+/', str_replace(array("'", '"'), '', $a_show_cols));
        }
        $head_replace = true;
    }

    $mbox = $RCMAIL->storage->get_folder();

    // make sure 'threads' and 'subject' columns are present
    if (!in_array('subject', $a_show_cols))
        array_unshift($a_show_cols, 'subject');
    if (!in_array('threads', $a_show_cols))
        array_unshift($a_show_cols, 'threads');

    $_SESSION['list_attrib']['columns'] = $a_show_cols;

    // Make sure there are no duplicated columns (#1486999)
    $a_show_cols = array_unique($a_show_cols);

    // Plugins may set header's list_cols/list_flags and other rcube_message_header variables
    // and list columns
    $plugin = $RCMAIL->plugins->exec_hook('messages_list',
        array('messages' => $a_headers, 'cols' => $a_show_cols));

    $a_show_cols = $plugin['cols'];
    $a_headers   = $plugin['messages'];

    $thead = $head_replace ? rcmail_message_list_head($_SESSION['list_attrib'], $a_show_cols) : NULL;

    // get name of smart From/To column in folder context
    if (array_search('fromto', $a_show_cols) !== false) {
        $smart_col = rcmail_message_list_smart_column_name();
    }

    $OUTPUT->command('set_message_coltypes', $a_show_cols, $thead, $smart_col);

    if (empty($a_headers)) {
        return;
    }

    // remove 'threads', 'attachment', 'flag', 'status' columns, we don't need them here
    foreach (array('threads', 'attachment', 'flag', 'status', 'priority') as $col) {
        if (($key = array_search($col, $a_show_cols)) !== FALSE) {
            unset($a_show_cols[$key]);
        }
    }

    // loop through message headers
    foreach ($a_headers as $header) {
        if (empty($header))
            continue;

        $a_msg_cols  = array();
        $a_msg_flags = array();

<<<<<<< HEAD
        // format each col; similar as in rcmail_message_list()
        foreach ($a_show_cols as $col) {
            $col_name = $col == 'fromto' ? $smart_col : $col;
=======
    // format each col; similar as in rcmail_message_list()
    foreach ($a_show_cols as $col) {
      $col_name = $col == 'fromto' ? $smart_col : $col;

      if (in_array($col_name, array('from', 'to', 'cc', 'replyto')))
        $cont = rcmail_address_string($header->$col_name, 3, false, null, $header->charset);
      else if ($col == 'subject') {
        $cont = trim(rcube_mime::decode_header($header->$col, $header->charset));
        if (!$cont) $cont = rcube_label('nosubject');
        $cont = Q($cont);
      }
      else if ($col == 'size')
        $cont = show_bytes($header->$col);
      else if ($col == 'date')
        $cont = format_date($header->date);
      else if ($col == 'folder')
        $cont = Q(rcube_charset::convert($header->folder, 'UTF7-IMAP'));
      else
        $cont = Q($header->$col);

      $a_msg_cols[$col] = $cont;
    }

    $a_msg_flags = array_change_key_case(array_map('intval', (array) $header->flags));
    if ($header->depth)
      $a_msg_flags['depth'] = $header->depth;
    else if ($header->has_children)
      $roots[] = $header->uid;
    if ($header->parent_uid)
      $a_msg_flags['parent_uid'] = $header->parent_uid;
    if ($header->has_children)
      $a_msg_flags['has_children'] = $header->has_children;
    if ($header->unread_children)
      $a_msg_flags['unread_children'] = $header->unread_children;
    if ($header->others['list-post'])
      $a_msg_flags['ml'] = 1;
    if ($header->priority)
      $a_msg_flags['prio'] = (int) $header->priority;

    $a_msg_flags['ctype'] = Q($header->ctype);
    $a_msg_flags['mbox'] = $header->folder;

    // merge with plugin result (Deprecated, use $header->flags)
    if (!empty($header->list_flags) && is_array($header->list_flags))
      $a_msg_flags = array_merge($a_msg_flags, $header->list_flags);
    if (!empty($header->list_cols) && is_array($header->list_cols))
      $a_msg_cols = array_merge($a_msg_cols, $header->list_cols);

    $OUTPUT->command('add_message_row',
      $header->uid,
      $a_msg_cols,
      $a_msg_flags,
      $insert_top);
  }
>>>>>>> 010a3507

            if (in_array($col_name, array('from', 'to', 'cc', 'replyto')))
                $cont = rcmail_address_string($header->$col_name, 3, false, null, $header->charset);
            else if ($col == 'subject') {
                $cont = trim(rcube_mime::decode_header($header->$col, $header->charset));
                if (!$cont) $cont = $RCMAIL->gettext('nosubject');
                $cont = rcube::Q($cont);
            }
            else if ($col == 'size')
                $cont = show_bytes($header->$col);
            else if ($col == 'date')
                $cont = $RCMAIL->format_date($header->date);
            else if ($col == 'folder')
                $cont = rcube::Q(rcube_charset::convert($header->folder, 'UTF7-IMAP'));
            else
                $cont = rcube::Q($header->$col);

            $a_msg_cols[$col] = $cont;
        }

        $a_msg_flags = array_change_key_case(array_map('intval', (array) $header->flags));
        if ($header->depth)
            $a_msg_flags['depth'] = $header->depth;
        else if ($header->has_children)
            $roots[] = $header->uid;
        if ($header->parent_uid)
            $a_msg_flags['parent_uid'] = $header->parent_uid;
        if ($header->has_children)
            $a_msg_flags['has_children'] = $header->has_children;
        if ($header->unread_children)
            $a_msg_flags['unread_children'] = $header->unread_children;
        if ($header->others['list-post'])
            $a_msg_flags['ml'] = 1;
        if ($header->priority)
            $a_msg_flags['prio'] = (int) $header->priority;

        $a_msg_flags['ctype'] = rcube::Q($header->ctype);
        $a_msg_flags['mbox']  = $header->folder;

        // merge with plugin result (Deprecated, use $header->flags)
        if (!empty($header->list_flags) && is_array($header->list_flags))
            $a_msg_flags = array_merge($a_msg_flags, $header->list_flags);
        if (!empty($header->list_cols) && is_array($header->list_cols))
            $a_msg_cols = array_merge($a_msg_cols, $header->list_cols);

        $OUTPUT->command('add_message_row',
            $header->uid,
            $a_msg_cols,
            $a_msg_flags,
            $insert_top);
    }

    if ($RCMAIL->storage->get_threading()) {
        $OUTPUT->command('init_threads', (array) $roots, $mbox);
    }
}

/*
 * Creates <THEAD> for message list table
 */
function rcmail_message_list_head($attrib, $a_show_cols)
{
    global $RCMAIL;

    $skin_path = $_SESSION['skin_path'];

    // check to see if we have some settings for sorting
    $sort_col   = $_SESSION['sort_col'];
    $sort_order = $_SESSION['sort_order'];

    $dont_override  = (array) $RCMAIL->config->get('dont_override');
    $disabled_sort  = in_array('message_sort_col', $dont_override);
    $disabled_order = in_array('message_sort_order', $dont_override);

    $RCMAIL->output->set_env('disabled_sort_col', $disabled_sort);
    $RCMAIL->output->set_env('disabled_sort_order', $disabled_order);

    // define sortable columns
    if ($disabled_sort)
        $a_sort_cols = $sort_col && !$disabled_order ? array($sort_col) : array();
    else
        $a_sort_cols = array('subject', 'date', 'from', 'to', 'fromto', 'size', 'cc');

    if (!empty($attrib['optionsmenuicon'])) {
        $onclick = 'return ' . rcmail_output::JS_OBJECT_NAME . ".command('menu-open', 'messagelistmenu')";
        if ($attrib['optionsmenuicon'] === true || $attrib['optionsmenuicon'] == 'true')
            $list_menu = html::div(array('onclick' => $onclick, 'class' => 'listmenu',
                'id' => 'listmenulink', 'title' => $RCMAIL->gettext('listoptions')));
        else
            $list_menu = html::a(array('href' => '#', 'onclick' => $onclick),
                html::img(array('src' => $skin_path . $attrib['optionsmenuicon'],
                    'id' => 'listmenulink', 'title' => $RCMAIL->gettext('listoptions'))));
    }
    else {
        $list_menu = '';
    }

    $cells = array();

    // get name of smart From/To column in folder context
    if (array_search('fromto', $a_show_cols) !== false) {
        $smart_col = rcmail_message_list_smart_column_name();
    }

    foreach ($a_show_cols as $col) {
        // get column name
        switch ($col) {
        case 'flag':
            $col_name = '<span class="flagged">&nbsp;</span>';
            break;
        case 'attachment':
        case 'priority':
        case 'status':
            $col_name = '<span class="' . $col .'">&nbsp;</span>';
            break;
        case 'threads':
            $col_name = $list_menu;
            break;
        case 'fromto':
            $col_name = rcube::Q($RCMAIL->gettext($smart_col));
            break;
        default:
            $col_name = rcube::Q($RCMAIL->gettext($col));
        }

        // make sort links
        if (in_array($col, $a_sort_cols)) {
            $col_name = html::a(array(
                    'href'    => "./#sort",
                    'onclick' => 'return '.rcmail_output::JS_OBJECT_NAME.".command('sort','".$col."',this)",
                    'title'   => $RCMAIL->gettext('sortby')
                ), $col_name);
        }
        else if ($col_name[0] != '<') {
            $col_name = '<span class="' . $col .'">' . $col_name . '</span>';
        }

        $sort_class = $col == $sort_col && !$disabled_order ? " sorted$sort_order" : '';
        $class_name = $col.$sort_class;

        // put it all together
        $cells[] = array('className' => $class_name, 'id' => "rcm$col", 'html' => $col_name);
    }

    return $cells;
}

/**
 * return an HTML iframe for loading mail content
 */
function rcmail_messagecontent_frame($attrib)
{
    global $OUTPUT, $RCMAIL;

    if (empty($attrib['id']))
        $attrib['id'] = 'rcmailcontentwindow';

    $attrib['name'] = $attrib['id'];

    if ($RCMAIL->config->get('preview_pane')) {
        $OUTPUT->set_env('contentframe', $attrib['id']);
    }

    $OUTPUT->set_env('blankpage', $attrib['src'] ? $OUTPUT->abs_url($attrib['src']) : 'program/resources/blank.gif');

    return $OUTPUT->frame($attrib, true);
}

function rcmail_messagecount_display($attrib)
{
    global $RCMAIL;

    if (!$attrib['id'])
        $attrib['id'] = 'rcmcountdisplay';

    $RCMAIL->output->add_gui_object('countdisplay', $attrib['id']);

    $content =  $RCMAIL->action != 'show' ? rcmail_get_messagecount_text() : $RCMAIL->gettext('loading');

    return html::span($attrib, $content);
}

function rcmail_get_messagecount_text($count = null, $page = null)
{
    global $RCMAIL;

    if ($page === null) {
        $page = $RCMAIL->storage->get_page();
    }

    $page_size = $RCMAIL->storage->get_pagesize();
    $start_msg = ($page-1) * $page_size + 1;

    if ($count !== null)
        $max = $count;
    else if ($RCMAIL->action)
        $max = $RCMAIL->storage->count(NULL, $RCMAIL->storage->get_threading() ? 'THREADS' : 'ALL');

    if ($max == 0)
        $out = $RCMAIL->gettext('mailboxempty');
    else
        $out = $RCMAIL->gettext(array('name' => $RCMAIL->storage->get_threading() ? 'threadsfromto' : 'messagesfromto',
            'vars' => array('from'  => $start_msg,
            'to'    => min($max, $start_msg + $page_size - 1),
            'count' => $max)));

    return rcube::Q($out);
}

function rcmail_mailbox_name_display($attrib)
{
    global $RCMAIL;

    if (!$attrib['id'])
        $attrib['id'] = 'rcmmailboxname';

    $RCMAIL->output->add_gui_object('mailboxname', $attrib['id']);

    return html::span($attrib, rcmail_get_mailbox_name_text());
}

function rcmail_get_mailbox_name_text()
{
    global $RCMAIL;
    return $RCMAIL->localize_foldername($RCMAIL->storage->get_folder());
}

function rcmail_send_unread_count($mbox_name, $force=false, $count=null, $mark='')
{
    global $RCMAIL;

    $old_unseen = rcmail_get_unseen_count($mbox_name);

    if ($count === null)
        $unseen = $RCMAIL->storage->count($mbox_name, 'UNSEEN', $force);
    else
        $unseen = $count;

    if ($unseen != $old_unseen || ($mbox_name == 'INBOX'))
        $RCMAIL->output->command('set_unread_count', $mbox_name, $unseen,
            ($mbox_name == 'INBOX'), $unseen && $mark ? $mark : '');

    rcmail_set_unseen_count($mbox_name, $unseen);

    return $unseen;
}

function rcmail_set_unseen_count($mbox_name, $count)
{
    // @TODO: this data is doubled (session and cache tables) if caching is enabled

    // Make sure we have an array here (#1487066)
    if (!is_array($_SESSION['unseen_count'])) {
        $_SESSION['unseen_count'] = array();
    }

    $_SESSION['unseen_count'][$mbox_name] = $count;
}

function rcmail_get_unseen_count($mbox_name)
{
    if (is_array($_SESSION['unseen_count']) && array_key_exists($mbox_name, $_SESSION['unseen_count'])) {
        return $_SESSION['unseen_count'][$mbox_name];
    }
}

/**
 * Sets message is_safe flag according to 'show_images' option value
 *
 * @param object rcube_message Message
 */
function rcmail_check_safe(&$message)
{
    global $RCMAIL;

    if (!$message->is_safe
        && ($show_images = $RCMAIL->config->get('show_images'))
        && $message->has_html_part()
    ) {
        switch ($show_images) {
        case 1: // known senders only
            // get default addressbook, like in addcontact.inc
            $CONTACTS = $RCMAIL->get_address_book(-1, true);

            if ($CONTACTS) {
                $result = $CONTACTS->search('email', $message->sender['mailto'], 1, false);
                if ($result->count) {
                    $message->set_safe(true);
                }
            }

            $RCMAIL->plugins->exec_hook('message_check_safe', array('message' => $message));
            break;

        case 2: // always
            $message->set_safe(true);
            break;
        }
    }
}

/**
 * Cleans up the given message HTML Body (for displaying)
 *
 * @param string HTML
 * @param array  Display parameters 
 * @param array  CID map replaces (inline images)
 * @return string Clean HTML
 */
function rcmail_wash_html($html, $p, $cid_replaces)
{
    global $REMOTE_OBJECTS;

    $p += array('safe' => false, 'inline_html' => true);

    // charset was converted to UTF-8 in rcube_storage::get_message_part(),
    // change/add charset specification in HTML accordingly,
    // washtml cannot work without that
    $meta = '<meta http-equiv="Content-Type" content="text/html; charset='.RCUBE_CHARSET.'" />';

    // remove old meta tag and add the new one, making sure
    // that it is placed in the head (#1488093)
    $html = preg_replace('/<meta[^>]+charset=[a-z0-9-_]+[^>]*>/Ui', '', $html);
    $html = preg_replace('/(<head[^>]*>)/Ui', '\\1'.$meta, $html, -1, $rcount);
    if (!$rcount) {
        $html = '<head>' . $meta . '</head>' . $html;
    }

    // clean HTML with washhtml by Frederic Motte
    $wash_opts = array(
        'show_washed'   => false,
        'allow_remote'  => $p['safe'],
        'blocked_src'   => "./program/resources/blocked.gif",
        'charset'       => RCUBE_CHARSET,
        'cid_map'       => $cid_replaces,
        'html_elements' => array('body'),
    );

    if (!$p['inline_html']) {
        $wash_opts['html_elements'] = array('html','head','title','body');
    }
    if ($p['safe']) {
        $wash_opts['html_elements'][] = 'link';
        $wash_opts['html_attribs'] = array('rel','type');
    }

    // overwrite washer options with options from plugins
    if (isset($p['html_elements']))
        $wash_opts['html_elements'] = $p['html_elements'];
    if (isset($p['html_attribs']))
        $wash_opts['html_attribs'] = $p['html_attribs'];

    // initialize HTML washer
    $washer = new rcube_washtml($wash_opts);

    if (!$p['skip_washer_form_callback']) {
        $washer->add_callback('form', 'rcmail_washtml_callback');
    }

    // allow CSS styles, will be sanitized by rcmail_washtml_callback()
    if (!$p['skip_washer_style_callback']) {
        $washer->add_callback('style', 'rcmail_washtml_callback');
    }

    // Remove non-UTF8 characters (#1487813)
    $html = rcube_charset::clean($html);

    $html = $washer->wash($html);
    $REMOTE_OBJECTS = $washer->extlinks;

    return $html;
}

/**
 * Convert the given message part to proper HTML
 * which can be displayed the message view
 *
 * @param object rcube_message_part Message part
 * @param array  Display parameters array 
 * @return string Formatted HTML string
 */
function rcmail_print_body($part, $p = array())
{
    global $RCMAIL;

    // trigger plugin hook
    $data = $RCMAIL->plugins->exec_hook('message_part_before',
        array('type' => $part->ctype_secondary, 'body' => $part->body, 'id' => $part->mime_id)
            + $p + array('safe' => false, 'plain' => false, 'inline_html' => true));

    // convert html to text/plain
    if ($data['plain'] && ($data['type'] == 'html' || $data['type'] == 'enriched')) {
        if ($data['type'] == 'enriched') {
            $data['body'] = rcube_enriched::to_html($data['body']);
        }

        $txt  = new rcube_html2text($data['body'], false, true);
        $body = $txt->get_text();
        $part->ctype_secondary = 'plain';
    }
    // text/html
    else if ($data['type'] == 'html') {
        $body = rcmail_wash_html($data['body'], $data, $part->replaces);
        $part->ctype_secondary = $data['type'];
    }
    // text/enriched
    else if ($data['type'] == 'enriched') {
        $body = rcube_enriched::to_html($data['body']);
        $body = rcmail_wash_html($body, $data, $part->replaces);
        $part->ctype_secondary = 'html';
    }
    else {
        // assert plaintext
        $body = $part->body;
        $part->ctype_secondary = $data['type'] = 'plain';
    }

    // free some memory (hopefully)
    unset($data['body']);

    // plaintext postprocessing
    if ($part->ctype_secondary == 'plain') {
        if ($part->ctype_secondary == 'plain' && $part->ctype_parameters['format'] == 'flowed') {
            $body = rcube_mime::unfold_flowed($body);
        }

        $body = rcmail_plain_body($body);
    }

    // allow post-processing of the message body
    $data = $RCMAIL->plugins->exec_hook('message_part_after',
        array('type' => $part->ctype_secondary, 'body' => $body, 'id' => $part->mime_id) + $data);

    return $data['type'] == 'html' ? $data['body'] : html::tag('pre', array(), $data['body']);
}

/**
 * Handle links and citation marks in plain text message
 *
 * @param string  Plain text string
 *
 * @return string Formatted HTML string
 */
function rcmail_plain_body($body)
{
    global $RCMAIL;

    // make links and email-addresses clickable
    $attribs  = array('link_attribs' => array('rel' => 'noreferrer', 'target' => '_blank'));
    $replacer = new rcmail_string_replacer($attribs);

    // search for patterns like links and e-mail addresses and replace with tokens
    $body = $replacer->replace($body);

    // split body into single lines
    $body        = preg_split('/\r?\n/', $body);
    $quote_level = 0;
    $last        = -1;

    // find/mark quoted lines...
    for ($n=0, $cnt=count($body); $n < $cnt; $n++) {
        if ($body[$n][0] == '>' && preg_match('/^(>+ {0,1})+/', $body[$n], $regs)) {
            $q        = substr_count($regs[0], '>');
            $body[$n] = substr($body[$n], strlen($regs[0]));

            if ($q > $quote_level) {
                $body[$n] = $replacer->get_replacement($replacer->add(
                    str_repeat('<blockquote>', $q - $quote_level))) . $body[$n];
                $last = $n;
            }
            else if ($q < $quote_level) {
                $body[$n] = $replacer->get_replacement($replacer->add(
                    str_repeat('</blockquote>', $quote_level - $q))) . $body[$n];
                $last = $n;
            }
        }
        else {
            $q = 0;
            if ($quote_level > 0)
                $body[$n] = $replacer->get_replacement($replacer->add(
                    str_repeat('</blockquote>', $quote_level))) . $body[$n];
        }

        $quote_level = $q;
    }

    $body = join("\n", $body);

    // quote plain text (don't use rcube::Q() here, to display entities "as is")
    $table = get_html_translation_table(HTML_SPECIALCHARS);
    unset($table['?']);
    $body = strtr($body, $table);

    // colorize signature (up to <sig_max_lines> lines)
    $len = strlen($body);
    $sig_max_lines = $RCMAIL->config->get('sig_max_lines', 15);

    while (($sp = strrpos($body, "-- \n", $sp ? -$len+$sp-1 : 0)) !== false) {
        if ($sp == 0 || $body[$sp-1] == "\n") {
            // do not touch blocks with more that X lines
            if (substr_count($body, "\n", $sp) < $sig_max_lines) {
                $body = substr($body, 0, max(0, $sp))
                    . '<span class="sig">'.substr($body, $sp).'</span>';
            }

            break;
        }
    }

    // insert url/mailto links and citation tags
    $body = $replacer->resolve($body);

    return $body;
}

/**
 * Callback function for washtml cleaning class
 */
function rcmail_washtml_callback($tagname, $attrib, $content, $washtml)
{
    switch ($tagname) {
    case 'form':
        $out = html::div('form', $content);
        break;

    case 'style':
        // decode all escaped entities and reduce to ascii strings
        $stripped = preg_replace('/[^a-zA-Z\(:;]/', '', rcube_utils::xss_entity_decode($content));

        // now check for evil strings like expression, behavior or url()
        if (!preg_match('/expression|behavior|javascript:|import[^a]/i', $stripped)) {
            if (!$washtml->get_config('allow_remote') && stripos($stripped, 'url('))
                $washtml->extlinks = true;
            else
                $out = html::tag('style', array('type' => 'text/css'), $content);
            break;
        }

    default:
        $out = '';
    }

    return $out;
}

/**
 * return table with message headers
 */
function rcmail_message_headers($attrib, $headers=null)
{
    global $MESSAGE, $PRINT_MODE, $RCMAIL;
    static $sa_attrib;

    // keep header table attrib
    if (is_array($attrib) && !$sa_attrib && !$attrib['valueof'])
        $sa_attrib = $attrib;
    else if (!is_array($attrib) && is_array($sa_attrib))
        $attrib = $sa_attrib;

    if (!isset($MESSAGE)) {
        return false;
    }

    // get associative array of headers object
    if (!$headers) {
        $headers_obj = $MESSAGE->headers;
        $headers     = get_object_vars($MESSAGE->headers);
    }
    else if (is_object($headers)) {
        $headers_obj = $headers;
        $headers     = get_object_vars($headers_obj);
    }
    else {
        $headers_obj = rcube_message_header::from_array($headers);
    }

    // show these headers
    $standard_headers = array('subject', 'from', 'sender', 'to', 'cc', 'bcc', 'replyto',
        'mail-reply-to', 'mail-followup-to', 'date', 'priority');
    $exclude_headers = $attrib['exclude'] ? explode(',', $attrib['exclude']) : array();
    $output_headers  = array();

    foreach ($standard_headers as $hkey) {
        $ishtml = false;

        if ($headers[$hkey])
            $value = $headers[$hkey];
        else if ($headers['others'][$hkey])
            $value = $headers['others'][$hkey];
        else if (!$attrib['valueof'])
            continue;

        if (in_array($hkey, $exclude_headers))
            continue;

        $header_title = $RCMAIL->gettext(preg_replace('/(^mail-|-)/', '', $hkey));

        if ($hkey == 'date') {
            if ($PRINT_MODE)
                $header_value = $RCMAIL->format_date($value, $RCMAIL->config->get('date_long', 'x'));
            else
                $header_value = $RCMAIL->format_date($value);
        }
        else if ($hkey == 'priority') {
            if ($value) {
                $header_value = html::span('prio' . $value, rcmail_localized_priority($value));
            }
            else
                continue;
        }
        else if ($hkey == 'replyto') {
            if ($headers['replyto'] != $headers['from']) {
                $header_value = rcmail_address_string($value, $attrib['max'], true,
                    $attrib['addicon'], $headers['charset'], $header_title);
                $ishtml = true;
            }
            else
                continue;
        }
        else if ($hkey == 'mail-reply-to') {
            if ($headers['mail-replyto'] != $headers['reply-to']
                && $headers['reply-to'] != $headers['from']
            ) {
                $header_value = rcmail_address_string($value, $attrib['max'], true,
                    $attrib['addicon'], $headers['charset'], $header_title);
                $ishtml = true;
            }
            else
                continue;
        }
        else if ($hkey == 'sender') {
            if ($headers['sender'] != $headers['from']) {
                $header_value = rcmail_address_string($value, $attrib['max'], true,
                    $attrib['addicon'], $headers['charset'], $header_title);
                $ishtml = true;
            }
            else
                continue;
        }
        else if ($hkey == 'mail-followup-to') {
            $header_value = rcmail_address_string($value, $attrib['max'], true,
                $attrib['addicon'], $headers['charset'], $header_title);
            $ishtml = true;
        }
        else if (in_array($hkey, array('from', 'to', 'cc', 'bcc'))) {
            $header_value = rcmail_address_string($value, $attrib['max'], true,
                $attrib['addicon'], $headers['charset'], $header_title);
            $ishtml = true;
        }
        else if ($hkey == 'subject' && empty($value))
            $header_value = $RCMAIL->gettext('nosubject');
        else
            $header_value = trim(rcube_mime::decode_header($value, $headers['charset']));

        $output_headers[$hkey] = array(
            'title' => $header_title,
            'value' => $header_value,
            'raw'   => $value,
            'html'  => $ishtml,
        );
    }

    $plugin = $RCMAIL->plugins->exec_hook('message_headers_output', array(
        'output'  => $output_headers,
        'headers' => $headers_obj,
        'exclude' => $exclude_headers
    ));

    // single header value is requested
    if (!empty($attrib['valueof'])) {
        return rcube::Q($plugin['output'][$attrib['valueof']]['value'], ($attrib['valueof'] == 'subject' ? 'strict' : 'show'));
    }

    // compose html table
    $table = new html_table(array('cols' => 2));

    foreach ($plugin['output'] as $hkey => $row) {
        $val = $row['html'] ? $row['value'] : rcube::Q($row['value'], ($hkey == 'subject' ? 'strict' : 'show'));

        $table->add(array('class' => 'header-title'), rcube::Q($row['title']));
        $table->add(array('class' => 'header '.$hkey), $val);
    }

    return $table->show($attrib);
}

/**
 * Convert Priority header value into a localized string
 */
function rcmail_localized_priority($value)
{
    global $RCMAIL;

    $labels_map = array(
        '1' => 'highest',
        '2' => 'high',
        '3' => 'normal',
        '4' => 'low',
        '5' => 'lowest',
    );

    if ($value && $labels_map[$value]) {
        return $RCMAIL->gettext($labels_map[$value]);
    }

    return '';
}

/**
 * return block to show full message headers
 */
function rcmail_message_full_headers($attrib, $headers=NULL)
{
    global $OUTPUT, $RCMAIL;

    $html = html::div(array('id' => "all-headers", 'class' => "all", 'style' => 'display:none'), html::div(array('id' => 'headers-source'), ''));
    $html .= html::div(array(
            'class'   => "more-headers show-headers",
            'onclick' => "return ".rcmail_output::JS_OBJECT_NAME.".command('show-headers','',this)",
            'title'   => $RCMAIL->gettext('togglefullheaders')
        ), '');

    $OUTPUT->add_gui_object('all_headers_row', 'all-headers');
    $OUTPUT->add_gui_object('all_headers_box', 'headers-source');

    return html::div($attrib, $html);
}

/**
 * Handler for the 'messagebody' GUI object
 *
 * @param array Named parameters
 * @return string HTML content showing the message body
 */
function rcmail_message_body($attrib)
{
    global $OUTPUT, $MESSAGE, $RCMAIL, $REMOTE_OBJECTS;

    if (!is_array($MESSAGE->parts) && empty($MESSAGE->body)) {
        return '';
    }

    if (!$attrib['id'])
        $attrib['id'] = 'rcmailMsgBody';

    $safe_mode = $MESSAGE->is_safe || intval($_GET['_safe']);
    $out = '';

    $header_attrib = array();
    foreach ($attrib as $attr => $value) {
        if (preg_match('/^headertable([a-z]+)$/i', $attr, $regs)) {
            $header_attrib[$regs[1]] = $value;
        }
    }

    if (!empty($MESSAGE->parts)) {
        foreach ($MESSAGE->parts as $part) {
            if ($part->type == 'headers') {
                $out .= html::div('message-partheaders', rcmail_message_headers(sizeof($header_attrib) ? $header_attrib : null, $part->headers));
            }
            else if ($part->type == 'content') {
                // unsupported (e.g. encrypted)
                if ($part->realtype) {
                    if ($part->realtype == 'multipart/encrypted' || $part->realtype == 'application/pkcs7-mime') {
                        $out .= html::span('part-notice', $RCMAIL->gettext('encryptedmessage'));
                    }
                    continue;
                }
                else if (!$part->size) {
                    continue;
                }

                // Check if we have enough memory to handle the message in it
                // #1487424: we need up to 10x more memory than the body
                else if (!rcube_utils::mem_check($part->size * 10)) {
                    $out .= html::span('part-notice', $RCMAIL->gettext('messagetoobig'). ' '
                        . html::a('?_task=mail&_action=get&_download=1&_uid='.$MESSAGE->uid.'&_part='.$part->mime_id
                            .'&_mbox='. urlencode($RCMAIL->storage->get_folder()), $RCMAIL->gettext('download')));
                    continue;
                }

                if (empty($part->ctype_parameters) || empty($part->ctype_parameters['charset'])) {
                    $part->ctype_parameters['charset'] = $MESSAGE->headers->charset;
                }

                // fetch part if not available
                if (!isset($part->body)) {
                    $part->body = $MESSAGE->get_part_content($part->mime_id);
                }

                // extract headers from message/rfc822 parts
                if ($part->mimetype == 'message/rfc822') {
                    $msgpart = rcube_mime::parse_message($part->body);
                    if (!empty($msgpart->headers)) {
                        $part = $msgpart;
                        $out .= html::div('message-partheaders', rcmail_message_headers(sizeof($header_attrib) ? $header_attrib : null, $part->headers));
                    }
                }

                // message is cached but not exists (#1485443), or other error
                if ($part->body === false) {
                    rcmail_message_error($MESSAGE->uid);
                }

                $plugin = $RCMAIL->plugins->exec_hook('message_body_prefix',
                    array('part' => $part, 'prefix' => ''));

                $body = rcmail_print_body($part, array('safe' => $safe_mode, 'plain' => !$RCMAIL->config->get('prefer_html')));

                if ($part->ctype_secondary == 'html') {
                    $body     = rcmail_html4inline($body, $attrib['id'], 'rcmBody', $attrs, $safe_mode);
                    $div_attr = array('class' => 'message-htmlpart');
                    $style    = array();

                    if (!empty($attrs)) {
                        foreach ($attrs as $a_idx => $a_val)
                            $style[] = $a_idx . ': ' . $a_val;
                        if (!empty($style))
                            $div_attr['style'] = implode('; ', $style);
                    }

                    $out .= html::div($div_attr, $plugin['prefix'] . $body);
                }
                else
                    $out .= html::div('message-part', $plugin['prefix'] . $body);
            }
        }
    }
    else {
        // Check if we have enough memory to handle the message in it
        // #1487424: we need up to 10x more memory than the body
        if (!rcube_utils::mem_check(strlen($MESSAGE->body) * 10)) {
            $out .= html::span('part-notice', $RCMAIL->gettext('messagetoobig'). ' '
                . html::a('?_task=mail&_action=get&_download=1&_uid='.$MESSAGE->uid.'&_part=0'
                    .'&_mbox='. urlencode($RCMAIL->storage->get_folder()), $RCMAIL->gettext('download')));
        }
        else {
            $plugin = $RCMAIL->plugins->exec_hook('message_body_prefix',
                array('part' => $MESSAGE, 'prefix' => ''));

            $out .= html::div('message-part', $plugin['prefix'] . html::tag('pre', array(),
                rcmail_plain_body(rcube::Q($MESSAGE->body, 'strict', false))));
        }
    }

    // list images after mail body
    if ($RCMAIL->config->get('inline_images', true) && !empty($MESSAGE->attachments)) {
        $thumbnail_size   = $RCMAIL->config->get('image_thumbnail_size', 240);
        $client_mimetypes = (array)$RCMAIL->config->get('client_mimetypes');

        foreach ($MESSAGE->attachments as $attach_prop) {
            // skip inline images
            if ($attach_prop->content_id && $attach_prop->disposition == 'inline') {
                continue;
            }

            // Content-Type: image/*...
            if ($mimetype = rcmail_part_image_type($attach_prop)) {
                // display thumbnails
                if ($thumbnail_size) {
                    $show_link = array(
                        'href'    => $MESSAGE->get_part_url($attach_prop->mime_id, false),
                        'onclick' => sprintf(
                            'return %s.command(\'load-attachment\',\'%s\',this)',
                            rcmail_output::JS_OBJECT_NAME,
                            $attach_prop->mime_id)
                    );
                    $out .= html::p('image-attachment',
                        html::a($show_link + array('class' => 'image-link', 'style' => sprintf('width:%dpx', $thumbnail_size)),
                            html::img(array(
                                'class' => 'image-thumbnail',
                                'src'   => $MESSAGE->get_part_url($attach_prop->mime_id, 'image') . '&_thumb=1',
                                'title' => $attach_prop->filename,
                                'alt'   => $attach_prop->filename,
                                'style' => sprintf('max-width:%dpx; max-height:%dpx', $thumbnail_size, $thumbnail_size),
                            ))
                        ) .
                        html::span('image-filename', rcube::Q($attach_prop->filename)) .
                        html::span('image-filesize', rcube::Q($RCMAIL->message_part_size($attach_prop))) .
                        html::span('attachment-links',
                            (in_array($mimetype, $client_mimetypes) ? html::a($show_link, $RCMAIL->gettext('showattachment')) . '&nbsp;' : '') .
                                html::a($show_link['href'] . '&_download=1', $RCMAIL->gettext('download'))
                        ) .
                        html::br(array('style' => 'clear:both'))
                    );
                }
                else {
                    $out .= html::tag('fieldset', 'image-attachment',
                        html::tag('legend', 'image-filename', rcube::Q($attach_prop->filename)) .
                        html::p(array('align' => 'center'),
                            html::img(array(
                                'src'   => $MESSAGE->get_part_url($attach_prop->mime_id, 'image'),
                                'title' => $attach_prop->filename,
                                'alt'   => $attach_prop->filename,
                        )))
                    );
                }
            }
        }
    }

    // tell client that there are blocked remote objects
    if ($REMOTE_OBJECTS && !$safe_mode) {
        $OUTPUT->set_env('blockedobjects', true);
    }

    return html::div($attrib, $out);
}

function rcmail_part_image_type($part)
{
    $rcmail = rcmail::get_instance();

    // Skip TIFF images if browser doesn't support this format...
    $tiff_support = !empty($_SESSION['browser_caps']) && !empty($_SESSION['browser_caps']['tif']);
    // until we can convert them to JPEG
    $tiff_support = $tiff_support || $rcmail->config->get('im_convert_path');

    // Content-type regexp
    $mime_regex = $tiff_support ? '/^image\//i' : '/^image\/(?!tif)/i';

    // Content-Type: image/*...
    if (preg_match($mime_regex, $part->mimetype)) {
        return rcmail_fix_mimetype($part->mimetype);
    }

    // Many clients use application/octet-stream, we'll detect mimetype
    // by checking filename extension

    // Supported image filename extensions to image type map
    $types = array(
        'jpg'  => 'image/jpeg',
        'jpeg' => 'image/jpeg',
        'png'  => 'image/png',
        'gif'  => 'image/gif',
        'bmp'  => 'image/bmp',
    );
    if ($tiff_support) {
        $types['tif']  = 'image/tiff';
        $types['tiff'] = 'image/tiff';
    }

    if ($part->filename
        && preg_match('/^application\/octet-stream$/i', $part->mimetype)
        && preg_match('/\.([^.]+)$/i', $part->filename, $m)
        && ($extension = strtolower($m[1]))
        && isset($types[$extension])
    ) {
        return $types[$extension];
    }
}

/**
 * modify a HTML message that it can be displayed inside a HTML page
 */
function rcmail_html4inline($body, $container_id, $body_id='', &$attributes=null, $allow_remote=false)
{
    $last_style_pos = 0;
    $cont_id        = $container_id.($body_id ? ' div.'.$body_id : '');

    // find STYLE tags
    while (($pos = stripos($body, '<style', $last_style_pos)) && ($pos2 = stripos($body, '</style>', $pos))) {
        $pos = strpos($body, '>', $pos) + 1;
        $len = $pos2 - $pos;

        // replace all css definitions with #container [def]
        $styles = substr($body, $pos, $len);
        $styles = rcube_utils::mod_css_styles($styles, $cont_id, $allow_remote);

        $body = substr_replace($body, $styles, $pos, $len);
        $last_style_pos = $pos2 + strlen($styles) - $len;
    }

    // modify HTML links to open a new window if clicked
    $GLOBALS['rcmail_html_container_id'] = $container_id;
    $body = preg_replace_callback('/<(a|link|area)\s+([^>]+)>/Ui', 'rcmail_alter_html_link', $body);
    unset($GLOBALS['rcmail_html_container_id']);

    $body = preg_replace(array(
            // add comments arround html and other tags
            '/(<!DOCTYPE[^>]*>)/i',
            '/(<\?xml[^>]*>)/i',
            '/(<\/?html[^>]*>)/i',
            '/(<\/?head[^>]*>)/i',
            '/(<title[^>]*>.*<\/title>)/Ui',
            '/(<\/?meta[^>]*>)/i',
            // quote <? of php and xml files that are specified as text/html
            '/<\?/',
            '/\?>/',
            // replace <body> with <div>
            '/<body([^>]*)>/i',
            '/<\/body>/i',
        ),
        array(
            '<!--\\1-->',
            '<!--\\1-->',
            '<!--\\1-->',
            '<!--\\1-->',
            '<!--\\1-->',
            '<!--\\1-->',
            '&lt;?',
            '?&gt;',
            '<div class="'.$body_id.'"\\1>',
            '</div>',
        ),
        $body);

    $attributes = array();

    // Handle body attributes that doesn't play nicely with div elements
    $regexp = '/<div class="' . preg_quote($body_id, '/') . '"([^>]*)/';
    if (preg_match($regexp, $body, $m)) {
        $attrs = $m[0];

        // Get bgcolor, we'll set it as background-color of the message container
        if ($m[1] && preg_match('/bgcolor=["\']*([a-z0-9#]+)["\']*/i', $attrs, $mb)) {
            $attributes['background-color'] = $mb[1];
            $attrs = preg_replace('/bgcolor=["\']*[a-z0-9#]+["\']*/i', '', $attrs);
        }

        // Get background, we'll set it as background-image of the message container
        if ($m[1] && preg_match('/background=["\']*([^"\'>\s]+)["\']*/', $attrs, $mb)) {
            $attributes['background-image'] = 'url('.$mb[1].')';
            $attrs = preg_replace('/background=["\']*([^"\'>\s]+)["\']*/', '', $attrs);
        }

        if (!empty($attributes)) {
            $body = preg_replace($regexp, rtrim($attrs), $body, 1);
        }

        // handle body styles related to background image
        if ($attributes['background-image']) {
            // get body style
            if (preg_match('/#'.preg_quote($cont_id, '/').'\s+\{([^}]+)}/i', $body, $m)) {
                // get background related style
                $regexp = '/(background-position|background-repeat)\s*:\s*([^;]+);/i';
                if (preg_match_all($regexp, $m[1], $ma, PREG_SET_ORDER)) {
                    foreach ($ma as $style) {
                        $attributes[$style[1]] = $style[2];
                    }
                }
            }
        }
    }
    // make sure there's 'rcmBody' div, we need it for proper css modification
    // its name is hardcoded in rcmail_message_body() also
    else {
        $body = '<div class="' . $body_id . '">' . $body . '</div>';
    }

    return $body;
}

/**
 * parse link (a, link, area) attributes and set correct target
 */
function rcmail_alter_html_link($matches)
{
    global $RCMAIL;

    $tag    = strtolower($matches[1]);
    $attrib = html::parse_attrib_string($matches[2]);
    $end    = '>';

    // Remove non-printable characters in URL (#1487805)
    if ($attrib['href'])
        $attrib['href'] = preg_replace('/[\x00-\x1F]/', '', $attrib['href']);

    if ($tag == 'link' && preg_match('/^https?:\/\//i', $attrib['href'])) {
        $tempurl = 'tmp-' . md5($attrib['href']) . '.css';
        $_SESSION['modcssurls'][$tempurl] = $attrib['href'];
        $attrib['href'] = $RCMAIL->url(array('task' => 'utils', 'action' => 'modcss', 'u' => $tempurl, 'c' => $GLOBALS['rcmail_html_container_id']));
        $end = ' />';
    }
    else if (preg_match('/^mailto:(.+)/i', $attrib['href'], $mailto)) {
        list($mailto, $url) = explode('?', html_entity_decode($mailto[1], ENT_QUOTES, 'UTF-8'), 2);

        $url       = urldecode($url);
        $mailto    = urldecode($mailto);
        $addresses = rcube_mime::decode_address_list($mailto, null, true);
        $mailto    = array();

        // do sanity checks on recipients
        foreach ($addresses as $idx => $addr) {
            if (rcube_utils::check_email($addr['mailto'], false)) {
                $addresses[$idx] = $addr['mailto'];
                $mailto[]        = $addr['string'];
            }
            else {
                unset($addresses[$idx]);
            }
        }

        if (!empty($addresses)) {
            $attrib['href']    = 'mailto:' . implode(',', $addresses);
            $attrib['onclick'] = sprintf(
                "return %s.command('compose','%s',this)",
                rcmail_output::JS_OBJECT_NAME,
                rcube::JQ(implode(',', $mailto) . ($url ? "?$url" : '')));
        }
        else {
            $attrib['href']    = '#NOP';
            $attrib['onclick'] = '';
        }
    }
    else if (empty($attrib['href']) && !$attrib['name']) {
        $attrib['href']    = './#NOP';
        $attrib['onclick'] = 'return false';
    }
    else if (!empty($attrib['href']) && $attrib['href'][0] != '#') {
        $attrib['target'] = '_blank';
    }

    // Better security by adding rel="noreferrer" (#1484686)
    if (($tag == 'a' || $tag == 'area') && $attrib['href'] && $attrib['href'][0] != '#') {
        $attrib['rel'] = 'noreferrer';
    }

    // allowed attributes for a|link|area tags
    $allow = array('href','name','target','onclick','id','class','style','title',
        'rel','type','media','alt','coords','nohref','hreflang','shape');

    return "<$tag" . html::attrib_string($attrib, $allow) . $end;
}

/**
 * decode address string and re-format it as HTML links
 */
function rcmail_address_string($input, $max=null, $linked=false, $addicon=null, $default_charset=null, $title=null)
{
    global $RCMAIL, $PRINT_MODE;

    $a_parts = rcube_mime::decode_address_list($input, null, true, $default_charset);

    if (!sizeof($a_parts)) {
        return $input;
    }

    $c   = count($a_parts);
    $j   = 0;
    $out = '';
    $allvalues  = array();
    $show_email = $RCMAIL->config->get('message_show_email');

    if ($addicon && !isset($_SESSION['writeable_abook'])) {
        $_SESSION['writeable_abook'] = $RCMAIL->get_address_sources(true) ? true : false;
    }

    foreach ($a_parts as $part) {
        $j++;

        $name   = $part['name'];
        $mailto = $part['mailto'];
        $string = $part['string'];
        $valid  = rcube_utils::check_email($mailto, false);

        // phishing email prevention (#1488981), e.g. "valid@email.addr <phishing@email.addr>"
        if (!$show_email && $valid && $name && $name != $mailto && strpos($name, '@')) {
            $name = '';
        }

        // IDNA ASCII to Unicode
        if ($name == $mailto)
            $name = rcube_utils::idn_to_utf8($name);
        if ($string == $mailto)
            $string = rcube_utils::idn_to_utf8($string);
        $mailto = rcube_utils::idn_to_utf8($mailto);

        if ($PRINT_MODE) {
            $address = sprintf('%s &lt;%s&gt;', rcube::Q($name), rcube::Q($mailto));
        }
        else if ($valid) {
            if ($linked) {
                $attrs = array(
                    'href'    => 'mailto:' . $mailto,
                    'class'   => 'rcmContactAddress',
                    'onclick' => sprintf("return %s.command('compose','%s',this)",
                        rcmail_output::JS_OBJECT_NAME, rcube::JQ(format_email_recipient($mailto, $name))),
                );

                if ($show_email && $name && $mailto) {
                    $content = rcube::Q($name ? sprintf('%s <%s>', $name, $mailto) : $mailto);
                }
                else {
                    $content = rcube::Q($name ? $name : $mailto);
                    $attrs['title'] = $mailto;
                }

                $address = html::a($attrs, $content);
            }
            else {
                $address = html::span(array('title' => $mailto, 'class' => "rcmContactAddress"),
                    rcube::Q($name ? $name : $mailto));
            }

            if ($addicon && $_SESSION['writeable_abook']) {
                $address .= html::a(array(
                        'href'    => "#add",
                        'title'   => $RCMAIL->gettext('addtoaddressbook'),
                        'class'   => 'rcmaddcontact',
                        'onclick' => sprintf("return %s.command('add-contact','%s',this)",
                            rcmail_output::JS_OBJECT_NAME, rcube::JQ($string)),
                    ),
                    html::img(array(
                        'src' => $RCMAIL->config->get('skin_path') . $addicon,
                        'alt' => "Add contact",
                )));
            }
        }
        else {
            $address = '';
            if ($name)
                $address .= rcube::Q($name);
            if ($mailto)
                $address = trim($address . ' ' . rcube::Q($name ? sprintf('<%s>', $mailto) : $mailto));
        }

        $address = html::span('adr', $address);
        $allvalues[] = $address;

        if (!$moreadrs)
            $out .= ($out ? ', ' : '') . $address;

        if ($max && $j == $max && $c > $j) {
            if ($linked) {
                $moreadrs = $c - $j;
            }
            else {
                $out .= '...';
                break;
            }
        }
    }

    if ($moreadrs) {
        if ($PRINT_MODE) {
            $out .= ' ' . html::a(array(
                    'href'    => '#more',
                    'class'   => 'morelink',
                    'onclick' => '$(this).hide().next().show()',
                ),
                rcube::Q($RCMAIL->gettext(array('name' => 'andnmore', 'vars' => array('nr' => $moreadrs)))))
                . html::span(array('style' => 'display:none'), join(', ', $allvalues));
        }
        else {
            $out .= ' ' . html::a(array(
                    'href'    => '#more',
                    'class'   => 'morelink',
                    'onclick' => sprintf("return %s.show_popup_dialog('%s','%s')",
                        rcmail_output::JS_OBJECT_NAME,
                        rcube::JQ(join(', ', $allvalues)),
                        rcube::JQ($title))
                ),
                rcube::Q($RCMAIL->gettext(array('name' => 'andnmore', 'vars' => array('nr' => $moreadrs)))));
        }
    }

    return $out;
}

/**
 * Wrap text to a given number of characters per line
 * but respect the mail quotation of replies messages (>).
 * Finally add another quotation level by prepending the lines
 * with >
 *
 * @param string Text to wrap
 * @param int    The line width
 * @return string The wrapped text
 */
function rcmail_wrap_and_quote($text, $length = 72)
{
    // Rebuild the message body with a maximum of $max chars, while keeping quoted message.
    $max = max(75, $length + 8);
    $lines = preg_split('/\r?\n/', trim($text));
    $out = '';

    foreach ($lines as $line) {
        // don't wrap already quoted lines
        if ($line[0] == '>') {
            $line = '>' . rtrim($line);
        }
        else if (mb_strlen($line) > $max) {
            $newline = '';

            foreach (explode("\n", rcube_mime::wordwrap($line, $length - 2)) as $l) {
                if (strlen($l))
                    $newline .= '> ' . $l . "\n";
                else
                    $newline .= ">\n";
            }

            $line = rtrim($newline);
        }
        else {
            $line = '> ' . $line;
        }

        // Append the line
        $out .= $line . "\n";
    }

    return rtrim($out, "\n");
}

function rcmail_draftinfo_encode($p)
{
    $parts = array();
    foreach ($p as $key => $val) {
        $parts[] = $key . '=' . ($key == 'folder' ? base64_encode($val) : $val);
    }

    return join('; ', $parts);
}

function rcmail_draftinfo_decode($str)
{
    $info = array();

    foreach (preg_split('/;\s+/', $str) as $part) {
        list($key, $val) = explode('=', $part, 2);
        if ($key == 'folder') {
            $val = base64_decode($val);
        }

        $info[$key] = $val;
    }

    return $info;
}

/**
 * clear message composing settings
 */
function rcmail_compose_cleanup($id)
{
    if (!isset($_SESSION['compose_data_'.$id])) {
        return;
    }

    $rcmail = rcmail::get_instance();
    $rcmail->plugins->exec_hook('attachments_cleanup', array('group' => $id));
    $rcmail->session->remove('compose_data_'.$id);
}

/**
 * Send the MDN response
 *
 * @param mixed $message    Original message object (rcube_message) or UID
 * @param array $smtp_error SMTP error array (reference)
 *
 * @return boolean Send status
 */
function rcmail_send_mdn($message, &$smtp_error)
{
    global $RCMAIL;

    if (!is_object($message) || !is_a($message, 'rcube_message')) {
        $message = new rcube_message($message);
    }

    if ($message->headers->mdn_to && empty($message->headers->flags['MDNSENT']) &&
        ($RCMAIL->storage->check_permflag('MDNSENT') || $RCMAIL->storage->check_permflag('*'))
    ) {
        $identity  = rcmail_identity_select($message);
        $sender    = format_email_recipient($identity['email'], $identity['name']);
        $recipient = array_shift(rcube_mime::decode_address_list(
            $message->headers->mdn_to, 1, true, $message->headers->charset));
        $mailto    = $recipient['mailto'];

        $compose = new Mail_mime("\r\n");

        $compose->setParam('text_encoding', 'quoted-printable');
        $compose->setParam('html_encoding', 'quoted-printable');
        $compose->setParam('head_encoding', 'quoted-printable');
        $compose->setParam('head_charset', RCUBE_CHARSET);
        $compose->setParam('html_charset', RCUBE_CHARSET);
        $compose->setParam('text_charset', RCUBE_CHARSET);

        // compose headers array
        $headers = array(
            'Date'       => $RCMAIL->user_date(),
            'From'       => $sender,
            'To'         => $message->headers->mdn_to,
            'Subject'    => $RCMAIL->gettext('receiptread') . ': ' . $message->subject,
            'Message-ID' => $RCMAIL->gen_message_id(),
            'X-Sender'   => $identity['email'],
            'References' => trim($message->headers->references . ' ' . $message->headers->messageID),
        );

        $report = "Final-Recipient: rfc822; {$identity['email']}\r\n"
            . "Original-Message-ID: {$message->headers->messageID}\r\n"
            . "Disposition: manual-action/MDN-sent-manually; displayed\r\n";

        if ($message->headers->to) {
            $report .= "Original-Recipient: {$message->headers->to}\r\n";
        }

        if ($agent = $RCMAIL->config->get('useragent')) {
            $headers['User-Agent'] = $agent;
            $report .= "Reporting-UA: $agent\r\n";
        }

        $body = $RCMAIL->gettext("yourmessage") . "\r\n\r\n" .
            "\t" . $RCMAIL->gettext("to") . ': ' . rcube_mime::decode_mime_string($message->headers->to, $message->headers->charset) . "\r\n" .
            "\t" . $RCMAIL->gettext("subject") . ': ' . $message->subject . "\r\n" .
            "\t" . $RCMAIL->gettext("sent") . ': ' . $RCMAIL->format_date($message->headers->date, $RCMAIL->config->get('date_long')) . "\r\n" .
            "\r\n" . $RCMAIL->gettext("receiptnote");

        $compose->headers($headers);
        $compose->setContentType('multipart/report', array('report-type'=> 'disposition-notification'));
        $compose->setTXTBody(rcube_mime::wordwrap($body, 75, "\r\n"));
        $compose->addAttachment($report, 'message/disposition-notification', 'MDNPart2.txt', false, '7bit', 'inline');

        if ($RCMAIL->config->get('mdn_use_from')) {
            $options['mdn_use_from'] = true;
        }

        $sent = $RCMAIL->deliver_message($compose, $identity['email'], $mailto, $smtp_error, $body_file, $options);

        if ($sent) {
            $RCMAIL->storage->set_flag($message->uid, 'MDNSENT');
            return true;
        }
    }

    return false;
}

/**
 * Detect recipient identity from specified message
 */
function rcmail_identity_select($MESSAGE, $identities = null, $compose_mode = 'reply')
{
    $a_recipients = array();
    $a_names      = array();

    if ($identities === null) {
        $identities = rcmail::get_instance()->user->list_identities(null, true);
    }

    // extract all recipients of the reply-message
    if (is_object($MESSAGE->headers) && in_array($compose_mode, array('reply', 'forward'))) {
        $a_to = rcube_mime::decode_address_list($MESSAGE->headers->to, null, true, $MESSAGE->headers->charset);
        foreach ($a_to as $addr) {
            if (!empty($addr['mailto'])) {
                $a_recipients[] = strtolower($addr['mailto']);
                $a_names[]      = $addr['name'];
            }
        }

        if (!empty($MESSAGE->headers->cc)) {
            $a_cc = rcube_mime::decode_address_list($MESSAGE->headers->cc, null, true, $MESSAGE->headers->charset);
            foreach ($a_cc as $addr) {
                if (!empty($addr['mailto'])) {
                    $a_recipients[] = strtolower($addr['mailto']);
                    $a_names[]      = $addr['name'];
                }
            }
        }
    }

    // decode From: address
    $from = rcube_mime::decode_address_list($MESSAGE->headers->from, null, true, $MESSAGE->headers->charset);
    $from = array_shift($from);
    $from['mailto'] = strtolower($from['mailto']);

    $from_idx   = null;
    $found_idx  = array('to' => null, 'from' => null);
    $check_from = in_array($compose_mode, array('draft', 'edit', 'reply'));

    // Select identity
    foreach ($identities as $idx => $ident) {
        // use From: header when in edit/draft or reply-to-self
        if ($check_from && $from['mailto'] == strtolower($ident['email_ascii'])) {
            // remember first matching identity address
            if ($found_idx['from'] === null) {
                $found_idx['from'] = $idx;
            }
            // match identity name
            if ($from['name'] && $ident['name'] && $from['name'] == $ident['name']) {
                $from_idx = $idx;
                break;
            }
        }
        // use replied/forwarded message recipients
        else if (($found = array_search(strtolower($ident['email_ascii']), $a_recipients)) !== false) {
            // remember first matching identity address
            if ($found_idx['to'] === null) {
                $found_idx['to'] = $idx;
            }
            // match identity name
            if ($a_names[$found] && $ident['name'] && $a_names[$found] == $ident['name']) {
                $from_idx = $idx;
                break;
            }
        }
    }

    // If matching by name+address didn't find any matches,
    // get first found identity (address) if any
    if ($from_idx === null) {
        $from_idx = $found_idx['from'] !== null ? $found_idx['from'] : $found_idx['to'];
    }

    // Try Return-Path
    if ($from_idx === null && ($return_path = $MESSAGE->headers->others['return-path'])) {
        $return_path = array_map('strtolower', (array) $return_path);

        foreach ($identities as $idx => $ident) {
            // Return-Path header contains an email address, but on some mailing list
            // it can be e.g. <pear-dev-return-55250-local=domain.tld@lists.php.net>
            // where local@domain.tld is the address we're looking for (#1489241)
            $ident1 = strtolower($ident['email_ascii']);
            $ident2 = str_replace('@', '=', $ident1);
            $ident1 = '<' . $ident1 . '>';
            $ident2 = '-' . $ident2 . '@';

            foreach ($return_path as $path) {
                if ($path == $ident1 || stripos($path, $ident2)) {
                    $from_idx = $idx;
                    break 2;
                }
            }
        }
    }

    // See identity_select plugin for example usage of this hook
    $plugin = rcmail::get_instance()->plugins->exec_hook('identity_select',
        array('message' => $MESSAGE, 'identities' => $identities, 'selected' => $from_idx));

    $selected = $plugin['selected'];

    // default identity is always first on the list
    return $identities[$selected !== null ? $selected : 0];
}

// Fixes some content-type names
function rcmail_fix_mimetype($name)
{
    // Some versions of Outlook create garbage Content-Type:
    // application/pdf.A520491B_3BF7_494D_8855_7FAC2C6C0608
    if (preg_match('/^application\/pdf.+/', $name)) {
        $name = 'application/pdf';
    }
    // treat image/pjpeg (image/pjpg, image/jpg) as image/jpeg (#1489097)
    else if (preg_match('/^image\/p?jpe?g$/', $name)) {
        $name = 'image/jpeg';
    }

    return $name;
}

// return attachment filename, handle empty filename case
function rcmail_attachment_name($attachment, $display = false)
{
    global $RCMAIL;

    $filename = $attachment->filename;

    if ($filename === null || $filename === '') {
        if ($attachment->mimetype == 'text/html') {
            $filename = $RCMAIL->gettext('htmlmessage');
        }
        else {
            $ext      = (array) rcube_mime::get_mime_extensions($attachment->mimetype);
            $ext      = array_shift($ext);
            $filename = $RCMAIL->gettext('messagepart') . ' ' . $attachment->mime_id;
            if ($ext) {
                $filename .= '.' . $ext;
            }
        }
    }

    $filename = preg_replace('[\r\n]', '', $filename);

    // Display smart names for some known mimetypes
    if ($display) {
        if (preg_match('/application\/(pgp|pkcs7)-signature/i', $attachment->mimetype)) {
            $filename = $RCMAIL->gettext('digitalsig');
        }
    }

    return $filename;
}

function rcmail_search_filter($attrib)
{
    global $RCMAIL;

    if (!strlen($attrib['id']))
        $attrib['id'] = 'rcmlistfilter';

    $attrib['onchange'] = rcmail_output::JS_OBJECT_NAME.'.filter_mailbox(this.value)';

    // Content-Type values of messages with attachments
    // the same as in app.js:add_message_row()
    $ctypes = array('application/', 'multipart/m', 'multipart/signed', 'multipart/report');

    // Build search string of "with attachment" filter
    $attachment = str_repeat(' OR', count($ctypes)-1);
    foreach ($ctypes as $type) {
        $attachment .= ' HEADER Content-Type ' . rcube_imap_generic::escape($type);
    }

    $select_filter = new html_select($attrib);
    $select_filter->add($RCMAIL->gettext('all'), 'ALL');
    $select_filter->add($RCMAIL->gettext('unread'), 'UNSEEN');
    $select_filter->add($RCMAIL->gettext('flagged'), 'FLAGGED');
    $select_filter->add($RCMAIL->gettext('unanswered'), 'UNANSWERED');
    if (!$RCMAIL->config->get('skip_deleted')) {
        $select_filter->add($RCMAIL->gettext('deleted'), 'DELETED');
        $select_filter->add($RCMAIL->gettext('undeleted'), 'UNDELETED');
    }
    $select_filter->add($RCMAIL->gettext('withattachment'), $attachment);
    $select_filter->add($RCMAIL->gettext('priority').': '.$RCMAIL->gettext('highest'), 'HEADER X-PRIORITY 1');
    $select_filter->add($RCMAIL->gettext('priority').': '.$RCMAIL->gettext('high'), 'HEADER X-PRIORITY 2');
    $select_filter->add($RCMAIL->gettext('priority').': '.$RCMAIL->gettext('normal'), 'NOT HEADER X-PRIORITY 1 NOT HEADER X-PRIORITY 2 NOT HEADER X-PRIORITY 4 NOT HEADER X-PRIORITY 5');
    $select_filter->add($RCMAIL->gettext('priority').': '.$RCMAIL->gettext('low'), 'HEADER X-PRIORITY 4');
    $select_filter->add($RCMAIL->gettext('priority').': '.$RCMAIL->gettext('lowest'), 'HEADER X-PRIORITY 5');

    $out = $select_filter->show($_SESSION['search_filter']);

    $RCMAIL->output->add_gui_object('search_filter', $attrib['id']);

    return $out;
}

function rcmail_message_error($uid=null)
{
    global $RCMAIL;

    // Set env variables for messageerror.html template
    if ($RCMAIL->action == 'show') {
        $mbox_name = $RCMAIL->storage->get_folder();

        $RCMAIL->output->set_env('mailbox', $mbox_name);
        $RCMAIL->output->set_env('uid', null);
    }

    // display error message
    $RCMAIL->output->show_message('messageopenerror', 'error');
    // ... display message error page
    $RCMAIL->output->send('messageerror');
}

function rcmail_message_import_form($attrib = array())
{
    global $RCMAIL;

    // set defaults
    $attrib += array('id' => 'rcmImportform', 'buttons' => 'yes');

    // Get filesize, enable upload progress bar
    $max_filesize = $RCMAIL->upload_init();

    $button    = new html_inputfield(array('type' => 'button'));
    $fileinput = new html_inputfield(array(
            'type'     => 'file',
            'name'     => '_file[]',
            'multiple' => 'multiple',
            'accept'   => ".eml, .mbox, message/rfc822, text/*",
    ));

    $content = html::tag('input', array('type' => 'hidden', 'name' => '_unlock', 'value' => ''))
        . html::div(null, $fileinput->show())
        . html::div('hint', $RCMAIL->gettext(array('name' => 'maxuploadsize', 'vars' => array('size' => $max_filesize))));

    if (rcube_utils::get_boolean($attrib['buttons'])) {
        $content .= html::div('buttons',
            $button->show($RCMAIL->gettext('close'), array('class' => 'button', 'onclick' => "$('#$attrib[id]').hide()"))
            . ' ' .
            $button->show($RCMAIL->gettext('upload'), array(
                'class'   => 'button mainaction',
                'onclick' => rcmail_output::JS_OBJECT_NAME . ".command('import-messages', this.form)"
            )));
    }

    $out = $RCMAIL->output->form_tag(array(
            'id'      => $attrib['id'].'Frm',
            'method'  => 'post',
            'enctype' => 'multipart/form-data'
        ),
        $content);

    $RCMAIL->output->add_gui_object('importform', $attrib['id'].'Frm');

    return html::div($attrib, $out);
}<|MERGE_RESOLUTION|>--- conflicted
+++ resolved
@@ -210,8 +210,6 @@
     return $result;
 }
 
-<<<<<<< HEAD
-
 /**
  * Returns default search mods
  */
@@ -233,8 +231,6 @@
 
     return $mods;
 }
-=======
->>>>>>> 010a3507
 
 /**
  * Returns 'to' if current folder is configured Sent or Drafts
@@ -430,66 +426,9 @@
         $a_msg_cols  = array();
         $a_msg_flags = array();
 
-<<<<<<< HEAD
         // format each col; similar as in rcmail_message_list()
         foreach ($a_show_cols as $col) {
             $col_name = $col == 'fromto' ? $smart_col : $col;
-=======
-    // format each col; similar as in rcmail_message_list()
-    foreach ($a_show_cols as $col) {
-      $col_name = $col == 'fromto' ? $smart_col : $col;
-
-      if (in_array($col_name, array('from', 'to', 'cc', 'replyto')))
-        $cont = rcmail_address_string($header->$col_name, 3, false, null, $header->charset);
-      else if ($col == 'subject') {
-        $cont = trim(rcube_mime::decode_header($header->$col, $header->charset));
-        if (!$cont) $cont = rcube_label('nosubject');
-        $cont = Q($cont);
-      }
-      else if ($col == 'size')
-        $cont = show_bytes($header->$col);
-      else if ($col == 'date')
-        $cont = format_date($header->date);
-      else if ($col == 'folder')
-        $cont = Q(rcube_charset::convert($header->folder, 'UTF7-IMAP'));
-      else
-        $cont = Q($header->$col);
-
-      $a_msg_cols[$col] = $cont;
-    }
-
-    $a_msg_flags = array_change_key_case(array_map('intval', (array) $header->flags));
-    if ($header->depth)
-      $a_msg_flags['depth'] = $header->depth;
-    else if ($header->has_children)
-      $roots[] = $header->uid;
-    if ($header->parent_uid)
-      $a_msg_flags['parent_uid'] = $header->parent_uid;
-    if ($header->has_children)
-      $a_msg_flags['has_children'] = $header->has_children;
-    if ($header->unread_children)
-      $a_msg_flags['unread_children'] = $header->unread_children;
-    if ($header->others['list-post'])
-      $a_msg_flags['ml'] = 1;
-    if ($header->priority)
-      $a_msg_flags['prio'] = (int) $header->priority;
-
-    $a_msg_flags['ctype'] = Q($header->ctype);
-    $a_msg_flags['mbox'] = $header->folder;
-
-    // merge with plugin result (Deprecated, use $header->flags)
-    if (!empty($header->list_flags) && is_array($header->list_flags))
-      $a_msg_flags = array_merge($a_msg_flags, $header->list_flags);
-    if (!empty($header->list_cols) && is_array($header->list_cols))
-      $a_msg_cols = array_merge($a_msg_cols, $header->list_cols);
-
-    $OUTPUT->command('add_message_row',
-      $header->uid,
-      $a_msg_cols,
-      $a_msg_flags,
-      $insert_top);
-  }
->>>>>>> 010a3507
 
             if (in_array($col_name, array('from', 'to', 'cc', 'replyto')))
                 $cont = rcmail_address_string($header->$col_name, 3, false, null, $header->charset);
