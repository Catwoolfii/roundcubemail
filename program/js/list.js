--- conflicted
+++ resolved
@@ -240,13 +240,8 @@
     row = domrow;
   }
 
-<<<<<<< HEAD
-  if (before && tbody.rows.length)
+  if (before && tbody.childNodes.length)
     tbody.insertBefore(row, (typeof before == 'object' && before.parentNode == tbody) ? before : tbody.firstChild);
-=======
-  if (attop && tbody.childNodes.length)
-    tbody.insertBefore(row, tbody.firstChild);
->>>>>>> c4723999
   else
     tbody.appendChild(row);
 
