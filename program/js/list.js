--- conflicted
+++ resolved
@@ -1370,11 +1370,7 @@
     $(this.row_tagname() + '.selected', this.tbody).each(function() {
       var uid = self.get_row_uid(this), row = self.rows[uid];
 
-<<<<<<< HEAD
       if (!row || $.inArray(uid, selection) > -1)
-=======
-      if (!uid || $.inArray(uid, selection) > -1)
->>>>>>> e3857bb6
         return;
 
       selection.push(uid);
