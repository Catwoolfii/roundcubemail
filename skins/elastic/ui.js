/**
 * Roundcube webmail functions for the Elastic skin
 *
 * Copyright (c) 2017-2018, The Roundcube Dev Team
 *
 * The contents are subject to the Creative Commons Attribution-ShareAlike
 * License. It is allowed to copy, distribute, transmit and to adapt the work
 * by keeping credits to the original autors in the README file.
 * See http://creativecommons.org/licenses/by-sa/3.0/ for details.
 *
 * @license magnet:?xt=urn:btih:90dc5c0be029de84e523b9b3922520e79e0e6f08&dn=cc0.txt CC0-1.0
 */

"use strict";

function rcube_elastic_ui()
{
    var ref = this,
        mode = 'normal', // one of: large, normal, small, phone
        touch = false,
        ios = false,
        is_framed = rcmail.is_framed(),
        env = {
            config: {
                standard_windows: rcmail.env.standard_windows,
                message_extwin: rcmail.env.message_extwin,
                compose_extwin: rcmail.env.compose_extwin,
                help_open_extwin: rcmail.env.help_open_extwin
            },
            small_screen_config: {
                standard_windows: true,
                message_extwin: false,
                compose_extwin: false,
                help_open_extwin: false
            }
        },
        menus = {},
        content_buttons = [],
        frame_buttons = [],
        layout = {
            menu: $('#layout > .menu'),
            sidebar: $('#layout > .sidebar'),
            list: $('#layout > .list'),
            content: $('#layout > .content'),
        },
        buttons = {
            menu: $('a.menu-button'),
            back_sidebar: $('a.back-sidebar-button'),
            back_list: $('a.back-list-button'),
            back_content: $('a.back-content-button'),
        };


    // Public methods
    this.register_content_buttons = register_content_buttons;
    this.menu_hide = menu_hide;
    this.menu_toggle = menu_toggle;
    this.menu_destroy = menu_destroy;
    this.popup_init = popup_init;
    this.about_dialog = about_dialog;
    this.headers_dialog = headers_dialog;
    this.headers_show = headers_show;
    this.spellmenu = spellmenu;
    this.searchmenu = searchmenu;
    this.headersmenu = headersmenu;
    this.header_reset = header_reset;
    this.attachmentmenu = attachmentmenu;
    this.mailtomenu = mailtomenu;
    this.show_list = show_list;
    this.show_sidebar = show_sidebar;
    this.smart_field_init = smart_field_init;
    this.smart_field_reset = smart_field_reset;
    this.form_errors = form_errors;
    this.switch_nav_list = switch_nav_list;
    this.searchbar_init = searchbar_init;
    this.pretty_checkbox = pretty_checkbox;
    this.pretty_select = pretty_select;


    // Initialize layout
    layout_init();

    // Convert some elements to Bootstrap style
    bootstrap_style();

    // Initialize responsive toolbars (have to be before popups init)
    toolbar_init();

    // Initialize content frame and list handlers
    content_frame_init();

    // Initialize menu dropdowns
    dropdowns_init();

    // Setup various UI elements
    setup();

    // Update layout after initialization
    resize();


    /**
     * Setup procedure
     */
    function setup()
    {
        var title, form, content_buttons = [];

<<<<<<< HEAD
        // Intercept jQuery-UI dialogs to re-style them
        if ($.ui) {
            $.widget('ui.dialog', $.ui.dialog, {
                open: function() {
                    this._super();
                    dialog_open(this);
                    return this;
                }
            });
        }
=======
        // Initialize search forms (in list headers)
        $('.header > .searchbar').each(function() { searchbar_init(this); });
        $('.header > .searchfilterbar').each(function() { searchfilterbar_init(this); });

        // Intercept jQuery-UI dialogs...
        $.ui && $.widget('ui.dialog', $.ui.dialog, {
            open: function() {
                this._super();
                // ... to re-style them on dialog open
                dialog_open(this);
                return this;
            },
            close: function() {
                this._super();
                // ... to close custom select dropdowns on dialog close
                $('.select-menu:visible').remove();
                return this;
            }
        });
>>>>>>> 15f0a1e8

        // menu/sidebar/list button
        buttons.menu.on('click', function() { app_menu(true); return false; });
        buttons.back_sidebar.on('click', function() { show_sidebar(); return false; });
        buttons.back_list.on('click', function() { show_list(); return false; });
        buttons.back_content.on('click', function() { show_content(true); return false; });

        // Initialize search forms
        $('.searchbar').each(function() { searchbar_init(this); });

        // Set content frame title in parent window (exclude ext-windows and dialog frames)
        if (is_framed && !rcmail.env.extwin && !parent.$('.ui-dialog:visible').length) {
            if (title = $('h1.voice:first').text()) {
                parent.$('#layout > .content > .header > .header-title:not(.constant)').text(title);
            }
        }
        else if (!is_framed) {
            title = $('.boxtitle:first', layout.content).detach().text();

            if (!title) {
                title = $('h1.voice:first').text();
            }

            if (title) {
                $('.header > .header-title', layout.content).text(title);
            }
        }

        // Add content frame toolbar in the footer, for content buttons and navigation
        if (!is_framed && layout.content.length && !$(layout.content).is('.no-navbar')
            && !$(layout.content).children('.frame-content').length
        ) {
            env.frame_nav = $('<div class="footer toolbar content-frame-navigation hide-nav-buttons">')
                .append($('<a class="button prev">')
                    .append($('<span class="inner"></span>').text(rcmail.gettext('previous'))))
                .append($('<span class="buttons">'))
                .append($('<a class="button next">')
                    .append($('<span class="inner"></span>').text(rcmail.gettext('next'))))
                .appendTo(layout.content);
        }

        // Move some buttons to the frame footer toolbar
        $('a[data-content-button]').each(function() {
            content_buttons.push(create_cloned_button($(this)));
        });

        // Move form buttons from the content frame into the frame footer (on parent window)
        $('.formbuttons').filter(function() { return !$(this).parent('.searchoptions').length; }).children().each(function() {
            var target = $(this);

            // skip non-content buttons
            if (!is_framed && !target.parents('.content').length) {
                return;
            }

            if (target.is('.cancel')) {
                target.addClass('hidden');
                return;
            }

            content_buttons.push(create_cloned_button(target));
        });

        (is_framed ? parent.UI : ref).register_content_buttons(content_buttons);

        // Mail compose features
        if (form = rcmail.gui_objects.messageform) {
            form = $('form[name="' + form + '"]');
            // Show input elements with non-empty value
            // These event handlers need to be registered before rcmail 'init' event
            $('#_cc, #_bcc, #_replyto, #_followupto', $('.compose-headers')).each(function() {
                $(this).on('change', function() {
                    $('#compose' + $(this).attr('id'))[this.value ? 'removeClass' : 'addClass']('hidden');
                });
            });

            // We put compose options outside of the main form
            // Because IE/Edge (<16) does not support 'form' attribute we'll copy
            // inputs into the main form as hidden fields
            // TODO: Consider doing this for IE/Edge only, just set the 'form' attribute on others
            $('#compose-options').find('textarea,input,select').each(function() {
                var hidden = $('<input>')
                    .attr({type: 'hidden', name: $(this).attr('name')})
                    .appendTo(form);

                $(this).attr('tabindex', 2)
                    .on('change', function() {
                        hidden.val(this.type != 'checkbox' || this.checked ? $(this).val() : '');
                    })
                    .change();
            });
        }

        // Use smart recipient inputs
        // This have to be after mail compose feature above
        $('[data-recipient-input]').each(function() { recipient_input(this); });

        // Image upload widget
        $('.image-upload').each(function() { image_upload_input(this); });

        // Add HTML/Plain tabs (switch) on top of textarea with TinyMCE editor
        $('textarea[data-html-editor]').each(function() { html_editor_init(this); });

        $('#dragmessage-menu,#dragcontact-menu').each(function() {
            rcmail.gui_object('dragmenu', this.id);
        });

        // Taskmenu items added by plugins do not use elastic classes (e.g help plugin)
        // it's for larry skin compat. We'll assign 'button', 'selected' and icon-specific class.
        $('#taskmenu > a').each(function() {
            if (/button-([a-z]+)/.test(this.className)) {
                var data, name = RegExp.$1,
                    button = find_button(this.id);

                if (button && (data = button.data)) {
                    if (data.sel) {
                        data.sel += ' button ' + name;
                        data.sel = data.sel.replace('button-selected', 'selected');
                    }

                    if (data.act) {
                        data.act += ' button ' + name;
                    }

                    rcmail.buttons[button.command][button.index] = data;
                    rcmail.init_button(button.command, data);
                }

                $(this).addClass('button ' + name);
                $('.button-inner', this).addClass('inner');
            }
        });

        // Some plugins use 'listbubtton' class, we'll replace it with 'button'
        $('.listbutton').each(function() {
            var button = find_button(this.id);

            $(this).addClass('button').removeClass('listbutton');

            if (button.data.sel) {
                button.data.sel = button.data.sel.replace('listbutton', 'button');
            }
            if (button.data.act) {
                button.data.act = button.data.act.replace('listbutton', 'button');
            }

            rcmail.buttons[button.command][button.index] = button.data;
            rcmail.init_button(button.command, button.data);
        });

        // buttons that should be hidden on small screen devices
        $('[data-hidden]').each(function() {
            var m, v = $(this).data('hidden'),
                parent = $(this).parent('li'),
                re = /(large|big|small|phone)/g;

                while (m = re.exec(v)) {
                    $(parent.length ? parent : this).addClass('hidden-' + m[1]);
                }
        });

        // Modify normal checkboxes on lists so they are different
        // than those used for row selection, i.e. use icons
        $('[data-list]').each(function() {
            $('input[type=checkbox]', this).each(function() { pretty_checkbox(this); });
        });

        // Assign .formcontainer class to the iframe body, when it
        // contains .formcontent and .formbuttons.
        if (is_framed) {
            $('.formcontent').each(function() {
                if ($(this).next('.formbuttons').length) {
                    $(this).parent().addClass('formcontainer');
                }
            });
        }

        // move "Download all attachments" button into a better location
        $('#attachment-list + a.zipdownload').appendTo('.header-links');

        if (ios = $('html').is('.ipad,.iphone')) {
            $('.iframe-wrapper, .scroller').addClass('ios-scroll');
        }

        if ($('html').filter('.ipad,.iphone,.webkit.mobile,.webkit.tablet').addClass('webkit-scroller').length) {
            $(layout.menu).addClass('webkit-scroller');
        }

        // Set .notree class on treelist widget update
        $('.treelist').each(function() {
            var list = this, callback = function() {
                    $(list)[$('.treetoggle', list).length > 0 ? 'removeClass' : 'addClass']('notree');
                };

            (new MutationObserver(callback)).observe(list, {childList: true, subtree: true});
            callback();
        });
    };

    /**
     * Moves form buttons into the content frame actions toolbar (for mobile)
     */
    function register_content_buttons(buttons)
    {
        // we need these buttons really only in phone mode
        if (/*mode == 'phone' && */ env.frame_nav && buttons && buttons.length) {
            var toolbar = env.frame_nav.children('.buttons');

            content_buttons = [];
            $.each(buttons, function() {
                if (this.data('target')) {
                    content_buttons.push(this.data('target'));
                }
            });

            toolbar.html('').append(buttons);
        }
    };

    /**
     * Registers cloned button
     */
    function register_cloned_button(old_id, new_id, active_class)
    {
        var button = find_button(old_id);
        if (button) {
            rcmail.register_button(button.command, new_id, button.data.type, active_class, button.data.sel);
        }
    };

    /**
     * Create a button clone for use in toolbar
     */
    function create_cloned_button(target)
    {
        var button = $('<a>'),
            target_id = target.attr('id'),
            button_id = target_id + '-clone',
            btn_class = target[0].className;

        btn_class = $.trim(btn_class.replace('btn-primary', 'primary').replace(/(btn[a-z-]*|button|disabled)/g, ''))
        btn_class += ' button disabled';

        button.attr({'onclick': '', id: button_id, href: '#', 'class': btn_class})
            .append($('<span class="inner">').text(target.text()))
            .on('click', function(e) { target.click(); });

        if (is_framed) {
            button.data('target', target);
            frame_buttons.push($.extend({button_id: button_id}, find_button(target[0].id)));
        }
        else {
            // Register the button to get active state updates
            register_cloned_button(target_id, button_id, btn_class.replace(' disabled', ''));
        }

        return button;
    };

    /**
     * Finds an rcmail button
     */
    function find_button(id)
    {
        var i, button, command;

        for (command in rcmail.buttons) {
            for (i = 0; i < rcmail.buttons[command].length; i++) {
                button = rcmail.buttons[command][i];
                if (button.id == id) {
                    return {
                        command: command,
                        index: i,
                        data: button
                    };
                }
            }
        }
    };

    /**
     * Setup environment
     */
    function layout_init()
    {
        // Select current layout element
        env.last_selected = $('#layout > div.selected')[0];
        if (!env.last_selected && layout.content.length) {
            $.each(['sidebar', 'list', 'content'], function() {
                if (layout[this].length) {
                    env.last_selected = layout[this][0];
                    layout[this].addClass('selected');
                    return false;
                }
            });
        }

        // Register resize handler
        $(window).on('resize', function() {
            clearTimeout(env.resize_timeout);
            env.resize_timeout = setTimeout(function() { resize(); }, 25);
        });

        // Enable rcmail.open_window intercepting
        env.open_window = rcmail.open_window;
        rcmail.open_window = window_open;

        rcmail
            .addEventListener('message', message_displayed)
            .addEventListener('menu-open', menu_toggle)
            .addEventListener('menu-close', menu_toggle)
            .addEventListener('editor-init', tinymce_init)
            .addEventListener('autocomplete_create', rcmail_popup_init)
            .addEventListener('googiespell_create', rcmail_popup_init)
            .addEventListener('setquota', update_quota)
            .addEventListener('enable-command', enable_command_handler)
            .addEventListener('init', init);
    };

    /**
     * rcmail 'init' event handler
     */
    function init()
    {
        // Additional functionality on list widgets
        $('table[data-list]').each(function() {
            var button,
                table = $(this),
                list = table.data('list');

            if (rcmail[list] && rcmail[list].multiselect) {
                var parent = table.parents('.sidebar,.list,.content').last(),
                    toolbar = parent.find('.pagenav');

                if (!toolbar.length) {
                    toolbar = $('<div class="pagenav toolbar footer small">').appendTo(parent);
                }

                // Enable checkbox selection on list widgets
                rcmail[list].enable_checkbox_selection();

                // Add Select button to the list navigation bar
                button = $('<a>').attr({'class': 'button icon toggleselect disabled', role: 'button'})
                    .on('click', function() { if ($(this).is('.active')) table.toggleClass('withselection'); })
                    .append($('<span class="inner">').text(rcmail.gettext('select')))
                    .prependTo(toolbar);

                // Update Select button state on list update
                rcmail.addEventListener('listupdate', function(prop) {
                    if (prop.list && prop.list == rcmail[list]) {
                        if (prop.rowcount) {
                            button.addClass('active').removeClass('disabled').attr('tabindex', 0);
                        }
                        else {
                            button.removeClass('active').addClass('disabled').attr('tabindex', -1);
                        }
                    }
                });
            }

            // https://github.com/roundcube/elastic/issues/45
            // Draggable blocks scrolling on touch devices, we'll disable it there
            if (touch && rcmail[list]) {
                if (typeof rcmail[list].draggable == 'function') {
                    rcmail[list].draggable('destroy');
                }
                else if (typeof rcmail[list].draggable == 'boolean') {
                    rcmail[list].draggable = false;
                }
            }
        });

        // Display "List is empty..." on the list
        if (window.MutationObserver) {
            $('[data-label-msg]').filter('ul,table').each(function() {
                var fn, observer, callback,
                    info = $('<div class="listing-info hidden">').insertAfter(this),
                    table = $(this),

                fn = function() {
                    var ext, command,
                        msg = table.data('label-msg'),
                        list = table.is('ul') ? table : table.children('tbody');

                    if (!rcmail.env.search_request && !rcmail.env.qsearch
                        && msg && !list.children(':visible').length
                    ) {
                        ext = table.data('label-ext');
                        command = table.data('create-command');

                        if (ext && (!command || rcmail.commands[command])) {
                            msg += ' ' + ext;
                        }

                        info.text(msg).removeClass('hidden');
                        return;
                    }

                    info.addClass('hidden');
                };

                callback = function() {
                    // wait until the UI stops loading and the list is visible
                    if (rcmail.busy || !table.is(':visible')) {
                        return setTimeout(callback, 250);
                    }

                    clearTimeout(env.list_timer);
                    env.list_timer = setTimeout(fn, 50);
                };

                // show/hide the message when something changes on the list
                observer = new MutationObserver(callback);
                observer.observe(table[0], {childList: true, subtree: true, attributes: true, attributeFilter: ['style']});

                // initialize the message
                callback();
            });
        }

        // Create floating action button(s)
        if ((layout.list.length || layout.content.length) && is_mobile()) {
            var fabuttons = [];

            $('[data-fab]').each(function() {
                var button = $(this),
                    task = button.data('fab-task') || '*',
                    action = button.data('fab-action') || '*';

                if ((task == '*' || task == rcmail.task)
                    && (action == '*' || action == rcmail.env.action || (action == 'none' && !rcmail.env.action))
                ) {
                    fabuttons.push(create_cloned_button(button));
                }
            });

            if (fabuttons.length) {
                $('<div class="floating-action-buttons">').append(fabuttons)
                    .appendTo(layout.list.length ? layout.list : layout.content);
            }
        }

        // Add menu link for each attachment
        if (rcmail.env.action != 'print') {
            $('#attachment-list > li').each(function() {
                attachmentmenu_append(this);
            });
        }

        var phone_confirmation = function(label) {
            if (mode == 'phone') {
                rcmail.display_message(rcmail.gettext(label), 'confirmation');
            }
        };

        rcmail.addEventListener('fileappended', function(e) {
                if (e.attachment.complete) {
                    attachmentmenu_append(e.item);
                    if (e.attachment.mimetype == 'text/vcard' && rcmail.commands['attach-vcard']) {
                        phone_confirmation('vcard_attachments.vcardattached');
                    }
                }
            })
            .addEventListener('managesieve.insertrow', function(o) { bootstrap_style(o.obj); })
            .addEventListener('add-recipient', function() { phone_confirmation('recipientsadded'); });

        rcmail.init_pagejumper('.pagenav > input');

        if (rcmail.task == 'mail') {
            if (rcmail.env.action == 'compose') {
                // In compose window we do not provide "Back' button, instead
                // we modify the Mail button in the task menu to act like it (i.e. calls 'list' command)
                if (!rcmail.env.extwin) {
                    $('a.button.mail', layout.menu).attr('onclick', "return rcmail.command('list','',this,event)");
                }

                rcmail.addEventListener('compose-encrypted', function(e) {
                    $("a.mode-html, button.attach").prop('disabled', e.active);
                    $('a.button.attach, a.button.responses')[e.active ? 'addClass' : 'removeClass']('disabled');
                });

                $('.sidebar > .footer > a.button').click(function() {
                    if ($(this).is('.disabled')) {
                        rcmail.display_message(rcmail.gettext('nocontactselected'), 'warning');
                    }
                });
            }

            // Append contact menu to all mailto: links
            if (rcmail.env.action == 'preview' || rcmail.env.action == 'show') {
                $('a').filter('[href^="mailto:"]').each(function() {
                    mailtomenu_append(this);
                });
            }
        }
        else if (rcmail.task == 'settings') {
            rcmail.addEventListener('identity-encryption-show', function(p) {
                bootstrap_style(p.container);
            });
            rcmail.addEventListener('identity-encryption-update', function(p) {
                bootstrap_style(p.container);
            });
        }

        rcmail.env.thread_padding = '1.5rem';

        // Update layout after initialization (again)
        // In devel mode we have to wait until all styles are applied by less
        if (rcmail.env.devel_mode && window.less) {
            less.pageLoadFinished.then(function() {
                resize();
            });
        }
        else {
            resize();
        }

        // Add date format placeholder to datepicker inputs
        var func, format;
        if (format = rcmail.env.date_format_localized) {
            func = function(input) { $(input).filter('.datepicker').attr('placeholder', format); };
            $('input.datepicker').each(function() { func(this); });
            rcmail.addEventListener('insert-edit-field', func);
        }
    };

    /**
     * Apply bootstrap classes to html elements
     */
    function bootstrap_style(context)
    {
        if (!context) {
            context = document;
        }

        // Buttons
        $('input.button,button', context).not('.btn').addClass('btn').not('.btn-primary,.primary,.mainaction').addClass('btn-secondary');
        $('input.button.mainaction,button.primary,button.mainaction', context).addClass('btn-primary');
        $('button.btn.delete,button.btn.discard', context).addClass('btn-danger');

        $.each(['warning', 'error', 'information', 'confirmation'], function() {
            var type = this;
            $('.box' + type + ':not(.ui.alert)', context).each(function() {
                alert_style(this, type, true);
            });
        });

        // Convert structure of single dialogs (one input or just an image),
        // e.g. group create, attachment rename where we use <label>Label<input></label>
        if (context != document && $('.popup', context).children().length == 1) {
            var content = $('.popup', context).children().first();
            if (content.is('img')) {
                $('.popup', context).addClass('justified');
            }
            else if (content.is('label')) {
                var input = content.find('input').detach(),
                    label = content.detach(),
                    id = input.attr('id');

                if (!id) {
                    input.attr('id', id = 'dialog-input-elastic');
                }

                $('.popup', context).addClass('formcontent').append(
                    $('<div class="form-group row">')
                        .append(label.attr('for', id).addClass('col-sm-2 col-form-label'))
                        .append($('<div class="col-sm-10">').append(input))
                );

                input.focus();
            }
        }

        // Forms
        var supported_controls = 'input:not(.button,[type=button],[type=file],[type=radio],[type=checkbox]),textarea';
        $(supported_controls, $('.propform', context)).addClass('form-control');
        $('[type=checkbox]', $('.propform', context)).addClass('form-check-input');
        $('select', context).addClass('custom-select');

        if (context != document) {
            $(supported_controls, context).addClass('form-control');
        }

        $('table.propform', context).each(function() {
            var text_rows = 0, form_rows = 0;

            $(this).find('> tbody > tr').each(function() {
                var first, last, row = $(this),
                    row_classes = ['form-group', 'row'],
                    cells = row.children('td');

                if (cells.length == 2) {
                    first = cells.first();
                    last = cells.last();

                    $('label', first).addClass('col-form-label');
                    first.addClass('col-sm-4');
                    last.addClass('col-sm-8');

                    if (last.find('[type=checkbox]').length == 1 && !last.find('.proplist').length) {
                        row_classes.push('form-check');

                        if (last.find('a').length) {
                            row_classes.push('with-link');
                        }

                        form_rows++;
                    }
                    else if (!last.find('input:not([type=hidden]),textarea,radio,select').length) {
                        last.addClass('form-control-plaintext');
                        text_rows++;
                    }
                    else {
                        form_rows++;
                    }

                    // style some multi-input fields
                    if (last.children('.datepicker') && last.children('input').length == 2) {
                        last.addClass('datetime');
                    }
                }
                else if (cells.length == 1) {
                    cells.css('width', '100%');
                }

                row.addClass(row_classes.join(' '));
            });

            if (text_rows > form_rows) {
                $(this).addClass('text-only');
            }
        });

        // Special input + anything entry
        $('td.input-group', context).each(function() {
            $(this).children(':not(:first)').addClass('input-group-append');
        });

        // Other forms, e.g. Contact advanced search
        $('fieldset.propform:not(.groupped) div.row', context).each(function() {
            var has_input = $('input:not([type=hidden]),select,textarea', this).length > 0;

            if (has_input) {
                $(supported_controls, this).addClass('form-control');
            }

            $(this).children().last().addClass('col-sm-8' + (!has_input ? ' form-control-plaintext' : ''));
            $(this).children().first().addClass('col-sm-4 col-form-label');
            $(this).addClass('form-group');
        });

        // Contact info/edit form
        $('fieldset.propform.groupped fieldset', context).each(function() {
            $('.row', this).each(function() {
                var label, first,
                    has_input = $('input,select,textarea', this).length > 0,
                    items = $(this).children();

                if (has_input) {
                    $(supported_controls, this).addClass('form-control');
                }

                if (items.length < 2) {
                    return;
                }

                first = items.first();
                if (first.is('select')) {
                    first.addClass('input-group-prepend');
                }
                else {
                    first.wrap('<span class="input-group-prepend">').addClass('input-group-text');
                }

                if (!has_input) {
                    items.last().addClass('form-control-plaintext');
                }

                $('.content', this).addClass('input-group-prepend input-group-append input-group-text');
                $('a.deletebutton', this).addClass('input-group-text icon delete').wrap('<span class="input-group-append">');
                $(this).addClass('input-group');
            });
        });

        // Other forms, e.g. Insert response
        $('.propform > .prop.block:not(.row)', context).each(function() {
            $(this).addClass('form-group row').each(function() {
                $('label', this).addClass('col-form-label').wrap($('<div class="col-sm-4">'));
                $('input,select,textarea', this).wrap($('<div class="col-sm-8">'));
                $(supported_controls, this).addClass('form-control');
            });
        });

        $('td.rowbuttons > a', context).addClass('btn');

        // Testing Bootstrap Tabs on contact info/edit page
        // Tabs do not scale nicely on very small screen, so can be used
        // only with small number of tabs with short text labels
        $('form.tabbed,div.tabbed', context).each(function(idx, item) {
            var tabs = [], nav = $('<ul>').attr({'class': 'nav nav-tabs', role: 'tablist'});

            $(this).addClass('tab-content').children('fieldset').each(function(i, fieldset) {
                var tab, id = fieldset.id || ('tab' + idx + '-' + i),
                    tab_class = $(fieldset).data('navlink-class');

                $(fieldset).addClass('tab-pane').attr({id: id, role: 'tabpanel'});

                tab = $('<li>').addClass('nav-item').append(
                    $('<a>').addClass('nav-link' + (tab_class ? ' ' + tab_class : ''))
                        .attr({role: 'tab', 'href': '#' + id})
                        .text($('legend:first', fieldset).text())
                        .click(function() {
                            $(this).tab('show');
                            // Returning false here prevents from strange scrolling issue
                            // when the form is in an iframe, e.g. contact edit form
                            return false;
                        })
                );

                $('legend:first', fieldset).hide();
                tabs.push(tab);
            });

            // create the navigation bar
            nav.append(tabs).insertBefore(item);
            // activate the first tab
            $('a.nav-link:first', nav).click();
        });

        // Make tables pretier
        $('table:not(.table,.propform,.listing,.ui-datepicker-calendar)', context)
            .filter(function() {
                // exclude direct propform children and external content
                return !$(this).parent().is('.propform')
                    && !$(this).parents('.message-htmlpart,.message-partheaders,.boxinformation,.raw-tables').length;
            })
            .each(function() {
                // TODO: Consider implementing automatic setting of table-responsive on window resize
                var table = $(this).addClass('table');
                table.parent().addClass('table-responsive-sm');
                table.find('thead').addClass('thead-default');
            });

        // The same for some other checkboxes
        // We do this here, not in setup() because we want to cover dialogs
        $('input.pretty-checkbox, .propform input[type=checkbox], .form-check > input, .popupmenu.form input[type=checkbox], .toolbarmenu input[type=checkbox]', context)
            .each(function() { pretty_checkbox(this); });

        // Also when we add action-row of the form, e.g. Managesieve plugin adds them after the page is ready
        if ($(context).is('.actionrow')) {
            $('input[type=checkbox]', context).each(function() { pretty_checkbox(this); });
        }

        // Make message-objects alerts pretty (the same as UI alerts)
        $('#message-objects', context).children(':not(.ui.alert)').each(function() {
            // message objects with notice class are really warnings
            var cl = $(this).removeClass('notice').attr('class').split(/\s/)[0] || 'warning';
            alert_style(this, cl);
            $(this).addClass('box' + cl);
            $('a', this).addClass('btn btn-primary');
        });

        // Style calendar widget (we use setTimeout() because there's no widget event we could bind to)
        $('input.datepicker', context).focus(function() {
            setTimeout(function() { bootstrap_style($('.ui-datepicker')); }, 5);
        });

        // Form validation errors (managesieve plugin)
        $('.error', context).addClass('is-invalid');

        // Make logon form prettier
        if (rcmail.env.task == 'login' && context == document) {
            $('#login-form table tr').each(function() {
                var input = $('input,select', this),
                    label = $('label', this),
                    icon_name = input.data('icon'),
                    icon = $('<i>').attr('class', 'input-group-text icon ' + input.attr('name').replace('_', ''));

                if (icon_name) {
                    icon.addClass(icon_name);
                }

                $(this).addClass('form-group row');
                label.parent().css('display', 'none');
                input.addClass(input.is('select') ? 'custom-select' : 'form-control')
                    .attr('placeholder', label.text())
                    .before($('<span class="input-group-prepend">').append(icon))
                    .parent().addClass('input-group');
            });
        }

        $('select:not([multiple])', context).each(function() { pretty_select(this); });
    };

    /**
     * Initializes popup menus
     */
    function dropdowns_init()
    {
        $('[data-popup]').each(function() { popup_init(this); });

        $(document).on('click', popups_close);
        rcube_webmail.set_iframe_events({mousedown: popups_close, touchstart: popups_close});
    };

    /**
     * Init content frame
     */
    function content_frame_init()
    {
        var last_selected = env.last_selected,
            title_reset = function(title) {
                if (typeof title !== 'string' || !title.length) {
                    title = $('h1.voice').text() || $('title').text() || '';
                }

                $('.header > .header-title', layout.content).text(title);
            };

        // display or reset the content frame
        var common_content_handler = function(e, href, show, title)
        {
            content_frame_navigation(href, e);

            if (show && !layout.content.is(':visible')) {
                env.last_selected = layout.content[0];
                screen_resize();

                if (title) {
                    title_reset(title);
                }
            }
            else if (!show) {
                if (env.last_selected != last_selected && !env.content_lock) {
                    env.last_selected = last_selected;
                    screen_resize();
                }
                title_reset();
            }

            env.content_lock = false;
        };

        // display the list widget after 'list' and 'listgroup' commands
        var common_list_handler = function(e) {
            if (mode != 'large' && !env.content_lock && e.list) {
                show_list();
            }

            env.content_lock = false;

            // display current folder name in list header
            if (e.title) {
                $('.header > .header-title', layout.list).text(e.title);
            }
        };

        var list_handler = function(e) {
            var args = {};

            if (rcmail.env.task == 'addressbook' || (rcmail.env.task == 'mail' && !rcmail.env.action)) {
                args.list = true;
            }

            // display current folder name in list header
            if (rcmail.env.task == 'mail' && !rcmail.env.action) {
                var name = $.type(e) == 'string' ? e : rcmail.env.mailbox,
                    folder = rcmail.env.mailboxes[name];

                args.title = folder ? folder.name : '';
            }

            common_list_handler(args);
        };

        // when loading content-frame in small-screen mode display it
        layout.content.find('iframe').on('load', function(e) {
            var href = '', show = true;

            // Reset the scroll position of the iframe-wrapper
            $(this).parent('.iframe-wrapper').scrollTop(0);

            try {
                href = e.target.contentWindow.location.href;
                show = !href.endsWith(rcmail.env.blankpage);
                // Reset title back to the default
                $(e.target.contentWindow).on('unload', title_reset);
            }
            catch(e) { /* ignore */ }

            common_content_handler(e, href, show);
        });

        rcmail
            .addEventListener('afterlist', list_handler)
            .addEventListener('afterlistgroup', list_handler)
            .addEventListener('afterlistsearch', list_handler)
            // plugins
            .addEventListener('show-list', function(e) {
                e.list = true;
                common_list_handler(e);
            })
            .addEventListener('show-content', function(e) {
                if (!$(e.obj).is('iframe')) {
                    $(e.scrollElement || e.obj).scrollTop(0);
                    if (is_mobile()) {
                        iframe_loader(e.obj);
                    }
                }

                common_content_handler(e.event || new Event, '_action=' + (e.mode || 'edit'), true, e.title);
            });
    };

    /**
     * Content frame navigation
     */
    function content_frame_navigation(href, event)
    {
        // Don't display navigation for create/add action frames
        if (href.match(/_action=(create|add)/) || href.match(/_nav=hide/)) {
            $(env.frame_nav).addClass('hide-nav-buttons');
            return;
        }

        var node, uid, list, _list = $('[data-list]', layout.list).data('list');

        if (!_list || !(list = rcmail[_list])) {
            // hide navbar if there are no visible buttons, e.g. Help plugin UI
            if ($(env.frame_nav).is('.hide-nav-buttons') && !$('.buttons', env.frame_nav).children().length) {
                $(env.frame_nav).addClass('hidden');
            }
            return;
        }

        $(env.frame_nav).removeClass('hide-nav-buttons hidden');

        // expand collapsed row so we do not skip the whole thread
        // TODO: Unified interface for list and treelist widgets
        if (uid = list.get_single_selection()) {
            if (list.rows && list.rows[uid] && !list.rows[uid].expanded) {
                list.expand_row(event, uid);
            }
            else if (list.get_node && (node = list.get_node(uid)) && node.collapsed) {
                list.expand(uid);
            }
        }

        var prev, next,
            frame = $('#' + rcmail.env.contentframe),
            next_button = $('a.button.next', env.frame_nav).off('click').addClass('disabled'),
            prev_button = $('a.button.prev', env.frame_nav).off('click').addClass('disabled');

        if ((next = list.get_next()) || rcmail.env.current_page < rcmail.env.pagecount) {
            next_button.removeClass('disabled').on('click', function() {
                env.content_lock = true;
                iframe_loader(frame);

                if (next) {
                    list.select(next);
                }
                else {
                    rcmail.env.list_uid = 'FIRST';
                    rcmail.command('nextpage');
                }
            });
        }

        if (((prev = list.get_prev()) && (prev != '*' || _list != 'subscription_list')) || rcmail.env.current_page > 1) {
            prev_button.removeClass('disabled').on('click', function() {
                env.content_lock = true;
                iframe_loader(frame);

                if (prev) {
                    list.select(prev);
                }
                else {
                    rcmail.env.list_uid = 'LAST';
                    rcmail.command('previouspage');
                }
            });
        }
    };

    /**
     * Handler for editor-init event
     */
    function tinymce_init(o)
    {
        // Enable autoresize plugin
        o.config.plugins += ' autoresize';

        if (is_touch()) {
            // Make the toolbar icons bigger
            o.config.toolbar_items_size = null;

            // Use minimalistic toolbar
            o.config.toolbar = 'undo redo | insert | styleselect';

            if (o.config.plugins.match(/emoticons/)) {
                o.config.toolbar += ' emoticons';
            }
        }
    };

    /**
     * Handler for some Roundcube core popups
     */
    function rcmail_popup_init(o)
    {
        // Add some common styling to the autocomplete/googiespell popups
        $('table,ul', o.obj).addClass('toolbarmenu listing iconized');
        $(o.obj).addClass('popupmenu popover');
        bootstrap_style(o.obj);

        // for googiespell list
        $('input', o.obj).addClass('form-control');

        // Modify the googiespell menu on mobile
        if (is_mobile() && $(o.obj).is('.googie_window')) {
            // Set popup Close title
            var title = rcmail.gettext('close'),
                class_name = 'button icon cancel',
                close_link = $('<a>').attr('class', class_name).text(title)
                    .click(function(e) {
                        e.stopPropagation();
                        $('.popover-overlay').remove();
                        $(o.obj).hide();
                    });

            $('<h3 class="popover-header">').append(close_link).prependTo(o.obj);

            // add overlay element for phone layout
            if (!$('.popover-overlay').length) {
                $('<div>').attr('class', 'popover-overlay')
                    .appendTo('body')
                    .click(function() { $(this).remove(); });
            }

            $('table,button', o.obj).click(function(e) {
                if (!$(e.target).is('input')) {
                    $('.popover-overlay').remove();
                }
            });
        }
    };

    /**
     * Handler for 'enable-command' event
     */
    function enable_command_handler(args)
    {
        if (is_framed) {
            $.each(frame_buttons, function(i, button) {
                if (args.command == button.command) {
                    parent.$('#' + button.button_id)[args.status ? 'removeClass' : 'addClass']('disabled');
                }
            });
        }

        if (rcmail.task == 'mail') {
            switch (args.command) {
            case 'reply-list':
                if (rcmail.env.reply_all_mode == 1) {
                    var label = rcmail.gettext(args.status ? 'replylist' : 'replyall');
                    $('a.button.reply-all').attr('title', label).find('.inner').text(label);
                }
                break;

            case 'compose-encrypted':
                // show the toolbar button for Mailvelope
                if (args.status) {
                    $('a.button.encrypt').parent().show();
                }
                break;

            case 'compose-encrypted-signed':
                // enable selector for encrypt and sign
                $('#encryption-menu-button').show();
                break;

            case 'mark':
                // show the toolbar button for Mailvelope
                $('a.button.markmessage')[args.status ? 'removeClass' : 'addClass']('disabled');
                break;
            }
        }
    };

    /**
     * Window resize handler
     * Does layout reflows e.g. on screen orientation change
     */
    function resize()
    {
        var size, mobile, width = $(window).width();

        if (width <= 480)
            size = 'phone';
        else if (width > 1200)
            size = 'large';
        else if (width > 768)
            size = 'normal';
        else
            size = 'small';

        touch = width <= 1024;
        mode = size;
        screen_resize();
        screen_resize_html();

        // disable ext-windows and other features
        if (mobile = is_mobile()) {
            rcmail.set_env(env.small_screen_config);
            rcmail.enable_command('extwin', false);
        }
        else {
            rcmail.set_env(env.config);
            rcmail.enable_command('extwin', true);
        }

        // Hide content frame buttons on small devices (with frame toolbar in parent window)
        $.each(content_buttons, function() { $(this)[mobile ? 'hide' : 'show'](); });
    };

    function screen_resize()
    {
        if (is_framed && !layout.sidebar.length && !layout.list.length) {
            return;
        }

        switch (mode) {
            case 'phone': screen_resize_phone(); break;
            case 'small': screen_resize_small(); break;
            case 'normal': screen_resize_normal(); break;
            case 'large': screen_resize_large(); break;
        }

        screen_resize_headers();

        // On iOS and Android the content frame height is never correct, fix it
        if (bw.webkit) {
            $('.iframe-wrapper').each(function() {
                var h = $(this).height();
                if (h) {
                    $(this).children('iframe').height(h);
                }
            });
        }
    };

    /**
     * Assigns layout-* and touch-mode class to the 'html' element
     *
     * If we're inside an iframe that is small we have to
     * check if the parent window is also small (mobile).
     * We use that e.g. to still display desktop-like popovers in dialogs
     */
    function screen_resize_html()
    {
        var meta = layout_metadata(),
            html = $(document.documentElement);

        if (html[0].className.match(/layout-([a-z]+)/)) {
            if (RegExp.$1 != meta.mode) {
                html.removeClass('layout-' + RegExp.$1)
                    .addClass('layout-' + meta.mode);
            }
        }
        else {
            html.addClass('layout-' + meta.mode);
        }

        if (meta.touch && !html.is('.touch')) {
            html.addClass('touch');
        }
        else if (!meta.touch && html.is('.touch')) {
            html.removeClass('touch');
        }
    };

    /**
     * Sets left and right margin to the header title element to make it
     * properly centered depending on the number of buttons on both sides
     */
    function screen_resize_headers()
    {
        $('#layout > div > .header').each(function() {
            var title, right = 0, left = 0, padding = 0,
                sizes = {left: 0, right: 0};

            $(this).children(':visible').each(function() {
                if (!title && $(this).is('.header-title')) {
                    title = $(this);
                    return;
                }

                sizes[title ? 'right' : 'left'] += this.offsetWidth;
            });

            if (padding + sizes.right >= sizes.left) {
                right = 0;
                left = sizes.right + padding - sizes.left;
            }
            else {
                left = 0;
                right = sizes.left - (padding + sizes.right);
            }

            $(title).css({
                'margin-right': right + 'px',
                'margin-left': left + 'px',
                'padding-right': padding + 'px'
            });
        });
    };

    function screen_resize_phone()
    {
        screen_resize_small_all();
        app_menu(false);
    };

    function screen_resize_small()
    {
        screen_resize_small_all();
        app_menu(true);
    };

    function screen_resize_normal()
    {
        var show;

        if (layout.list.length) {
            show = layout.list.is(env.last_selected) || (!layout.sidebar.is(env.last_selected) && !layout.sidebar.is('.layout-sticky'));
            layout.list[show ? 'removeClass' : 'addClass']('hidden');
        }
        if (layout.sidebar.length) {
            show = !layout.list.length || layout.sidebar.is(env.last_selected) || layout.sidebar.is('.layout-sticky');
            layout.sidebar[show ? 'removeClass' : 'addClass']('hidden');
        }

        layout.content.removeClass('hidden');
        app_menu(true);
        screen_resize_small_none();
        $('.header > ul.toolbar', layout.list).addClass('popupmenu');
    };

    function screen_resize_large()
    {
        $.each(layout, function(name, item) { item.removeClass('hidden'); });

        screen_resize_small_none();
    };

    function screen_resize_small_all()
    {
        var show, got_content = false;

        if (layout.content.length) {
            show = got_content = layout.content.is(env.last_selected);
            layout.content[show ? 'removeClass' : 'addClass']('hidden');
        }

        if (layout.list.length) {
            show = !got_content && layout.list.is(env.last_selected);
            layout.list[show ? 'removeClass' : 'addClass']('hidden');
        }

        if (layout.sidebar.length) {
            show = !got_content && (layout.sidebar.is(env.last_selected) || !layout.list.length);
            layout.sidebar[show ? 'removeClass' : 'addClass']('hidden');
        }

        if (got_content) {
            buttons.back_list.show();
        }

        $('.header > ul.toolbar', layout.content).addClass('popupmenu');
        $('.header > ul.toolbar', layout.list).addClass('popupmenu');
    };

    function screen_resize_small_none()
    {
        buttons.back_list.filter(function() { return $(this).parents('.sidebar').length == 0; }).hide();
        $('ul.toolbar.popupmenu').removeClass('popupmenu');
    };

    function show_content(unsticky)
    {
        // show sidebar and hide list
        layout.list.addClass('hidden');
        layout.sidebar.addClass('hidden');
        layout.content.removeClass('hidden');

        if (unsticky) {
            layout.sidebar.removeClass('layout-sticky');
        }

        screen_resize_headers();
        env.last_selected = layout.content[0];
    };

    function show_sidebar(sticky)
    {
        // show sidebar and hide list
        layout.list.addClass('hidden');
        layout.sidebar.removeClass('hidden');

        if (sticky) {
            layout.sidebar.addClass('layout-sticky');
        }

        if (mode == 'small' || mode == 'phone') {
            layout.content.addClass('hidden');
        }

        screen_resize_headers();
        env.last_selected = layout.sidebar[0];
    };

    function show_list(scroll)
    {
        if (!layout.list.length && !layout.sidebar.length) {
            history.back();
        }
        else {
            // show list and hide sidebar and content
            layout.sidebar.addClass('hidden').removeClass('layout-sticky');
            layout.list.removeClass('hidden');

            if (mode == 'small' || mode == 'phone') {
                hide_content();
            }

            if (scroll) {
                layout.list.children('.scroller').scrollTop(0);
            }

            env.last_selected = layout.list[0];
        }

        screen_resize_headers();
    };

    function hide_content()
    {
        // show sidebar or list, hide content frame
        env.last_selected = layout.list[0] || layout.sidebar[0];
        screen_resize();

        // reset content frame, so we can load it again
        rcmail.show_contentframe(false);

        // now we have to unselect selected row on the list
        $('[data-list]', layout.list).each(function() {
            var list = $(this).data('list');
            if (rcmail[list]) {
                if (rcmail[list].clear_selection) {
                    rcmail[list].clear_selection(); // list widget
                }
                else if (rcmail[list].select) {
                    rcmail[list].select(); // treelist widget
                }
            }
        });
    };

    // show menu widget
    function app_menu(show)
    {
        if (show) {
            if (mode == 'phone') {
                $('<div id="menu-overlay" class="popover-overlay">').appendTo('body');

                if (!env.menu_initialized) {
                    env.menu_initialized = true;
                    $('a', layout.menu).on('click', function(e) { if (mode == 'phone') app_menu(); });
                }

                layout.menu.addClass('popover');
            }

            layout.menu.removeClass('hidden');
        }
        else {
            $('#menu-overlay').remove();
            layout.menu.addClass('hidden').removeClass('popover');
        }
    };

    /**
     * Triggered when a UI message is displayed
     */
    function message_displayed(p)
    {
        if (p.type == 'loading' && $('.iframe-loader:visible').length) {
            // hide original message object, we don't need two "loaders"
            rcmail.hide_message(p.object);
            return;
        }

        alert_style(p.object, p.type, true);
        $(p.object).attr('role', 'alert');

        // $('a', p.object).addClass('alert-link');
    };

    /**
     * Applies some styling and icon to an alert object
     */
    function alert_style(object, type, wrap)
    {
        var tmp, classes = 'ui alert',
            addicon = !$(object).is('.noicon'),
            map = {
                information: 'alert-info',
                notice: 'alert-info',
                confirmation: 'alert-success',
                warning: 'alert-warning',
                error: 'alert-danger',
                loading: 'alert-info loading',
                vcardattachment: 'alert-info' /* vcard_attachments plugin */
            };

        if (wrap && addicon && !$(object).is('.aligned-buttons')) {
            // we need the content to be non-text node for best alignment
            tmp = $(object).html();
            $(object).html($('<span>').html(tmp));
        }

        if (tmp = map[type]) {
            classes += ' ' + tmp;
            if (addicon) {
                $('<i>').attr('class', 'icon').prependTo(object);
            }
        }

        $(object).addClass(classes);
    };

    /**
     * Set UI dialogs size/style depending on screen size
     */
    function dialog_open(dialog)
    {
        var me = $(dialog.uiDialog),
            width = me.width(),
            height = me.height(),
            maxWidth = $(window).width(),
            maxHeight = $(window).height();

        if (maxWidth <= 480) {
            me.css({width: '100%', height: '100%'});
        }
        else {
            if (height > maxHeight) {
                me.css('height', '100%');
            }
            if (width > maxWidth) {
                me.css('width', '100%');
            }
        }

        // Display loader when the dialog has an iframe
        iframe_loader($('div.popup > iframe', me));

        // TODO: style buttons/forms
        bootstrap_style(dialog.uiDialog);
    };

    /**
     * Initializes searchbar widget
     */
    function searchbar_init(bar)
    {
        var options_button = $('a.button.options', bar),
            input = $('input:not([type=hidden])', bar),
            form = $('form', bar),
            is_search_pending = function() {
                if (input.val()) {
                    return true;
                }

                if (rcmail.gui_objects.search_filter && $(rcmail.gui_objects.search_filter).val() != 'ALL') {
                    return true;
                }

                if (rcmail.gui_objects.foldersfilter && $(rcmail.gui_objects.foldersfilter).val() != '---') {
                    return true;
                }
            },
            update_func = function() {
                $(bar)[is_search_pending() ? 'addClass' : 'removeClass']('active');
            };

        options_button.on('click', function(e) {
            var id = $(this).data('target'),
                options = $('#' + id),
                open = options.is(':visible');

            if (options.length) {
                if (!open) {
                    if (ref[id]) {
                        ref[id](options.get(0), this, e);
                    }
                    else if (typeof window[id] == 'function') {
                        window[id](options.get(0), this, e);
                    }
                }

                options.next()[open ? 'show' : 'hide']();
                options.toggleClass('hidden');
                $('.floating-action-buttons').toggleClass('hidden');
                $(bar).toggleClass('open');

                $('button.search', options).off('click.search').on('click.search', function() {
                    options_button.trigger('click');
                });
            }
        });

        input.on('input change', update_func);

        // Search reset action
        $('a.reset', bar).on('click', function(e) {
            // for treelist widget's search setting val and keyup.treelist is needed
            // in normal search form reset-search command will do the trick
            input.val('').change().trigger('keyup.treelist', {keyCode: 27});

            // Reset filter
            if (rcmail.gui_objects.search_filter) {
                $(rcmail.gui_objects.search_filter).val('ALL');
            }

            if (rcmail.gui_objects.foldersfilter) {
                $(rcmail.gui_objects.foldersfilter).val('---');
            }

            update_func();
        });

        rcmail.addEventListener('init', function() {
            update_func();

            if (rcmail.gui_objects.search_filter) {
                $(rcmail.gui_objects.search_filter).on('change', update_func);
            }

            if (rcmail.gui_objects.foldersfilter) {
                $(rcmail.gui_objects.foldersfilter).on('change', update_func);
            }
        });
    };

    /**
     * Converts toolbar menu into popup-menu for small screens
     */
    function toolbar_init()
    {
        if (env.got_smart_toolbar) {
            return;
        }

        env.got_smart_toolbar = true;

        var items = [],
            list_items = [],
            button_func = function(button, items) {
                var item = $('<li role="menuitem">'),
                    button = $(button).detach();

                // Remove empty text nodes that break alignment of text of the menu item
                button.contents().filter(function() { if (this.nodeType == 3 && !$.trim(this.nodeValue).length) $(this).remove(); });

                if (button.is('.spacer')) {
                    item.addClass('spacer');
                }
                else {
                    item.append(button);
                }

                items.push(item);
            };

        // convert toolbar to a popup list
        if (layout.list) {
            $('.header > .toolbar', layout.list).each(function() {
                var toolbar = $(this);

                toolbar.children().each(function() { button_func(this, list_items); });
                toolbar.remove();
            });
        }

        // convert toolbar to a popup list
        if (layout.content) {
            $('.header > .toolbar', layout.content).each(function() {
                var toolbar = $(this);

                toolbar.children().each(function() { button_func(this, items); });
                toolbar.remove();
            });
        }

        // special elements to clone and add to the toolbar (mobile only)
        $('ul[data-menu="toolbar-small"] > li > a').each(function() {
            var button = $(this).clone();

            button.attr('id', this.id + '_clone');

            // TODO: rcmail.register_button()

            items.push($('<li role="menuitem">').addClass('hidden-big').append(button));
        });

        // append the new list toolbar and menu button
        if (list_items.length) {
            var container = layout.list.children('.header'),
                menu_attrs = {'class': 'toolbar popupmenu listing iconized', id: 'toolbar-list-menu'},
                menu_button = $('<a class="button icon toolbar-list-button" href="#list-menu">')
                    .attr({'data-popup': 'toolbar-list-menu'});

            container
                // TODO: copy original toolbar attributes (class, role, aria-*)
                .append($('<ul>').attr(menu_attrs).data('popup-parent', container).append(list_items))
                .append(menu_button);
        }

        // append the new toolbar and menu button
        if (items.length) {
            var container = layout.content.children('.header'),
                menu_attrs = {'class': 'toolbar popupmenu listing iconized', id: 'toolbar-menu'},
                menu_button = $('<a class="button icon toolbar-menu-button" href="#menu">')
                    .attr({'data-popup': 'toolbar-menu'});

            container
                // TODO: copy original toolbar attributes (class, role, aria-*)
                .append($('<ul>').attr(menu_attrs).data('popup-parent', container).append(items))
                .append(menu_button);

            if (layout.list.length) {
                // bind toolbar menu with the menu button in the list header
                $('a.toolbar-menu-button', layout.list).click(function(e) {
                    e.stopPropagation();
                    menu_button.click();
                });
            }
        }
    };

    /**
     * Initialize a popup for specified button element
     */
    function popup_init(item, win)
    {
        // On mobile we display the menu from the frame in the parent window
        if (is_framed && is_mobile()) {
            return parent.UI.popup_init(item, win || window);
        }

        if (!win) win = window;

        var level,
            popup_id = $(item).data('popup'),
            popup = $(win.$('#' + popup_id).get(0)), // a "hack" to support elements in frames
            popup_orig = popup,
            title = $(item).attr('title'),
            content_element = function() {
                // On mobile we display a menu from the frame in the parent window
                // To make menu actions working we have to clone the menu
                // and pass click events to it...
                if (win != window) {
                    popup = popup_orig.clone(true, true);
                    popup.attr('id', popup_id + '-clone')
                        .appendTo(document.body)
                        .find('li > a, li.checkbox > label').attr('onclick', '').off('click').on('click', function(e) {
                            if (!$(this).is('.disabled')) {
                                $(item).popover('hide');
                                win.$('#' + $(this).attr('id')).click();
                            }

                            return false;
                        });
                }

                return popup.get(0);
            };

        $(item).attr({
                'aria-haspopup': 'true',
                'aria-expanded': 'false',
                'aria-owns': popup_id,
            })
            .popover({
                content: content_element,
                trigger: $(item).data('popup-trigger') || 'click',
                placement: $(item).data('popup-pos') || 'bottom',
                animation: true,
                boundary: 'window', // fix for https://github.com/twbs/bootstrap/issues/25428
                html: true
            })
            .on('show.bs.popover', function(event) {
                var init_func = popup.data('popup-init');

                if (popup_id && menus[popup_id]) {
                    menus[popup_id].transitioning = true;
                }

                if (init_func && ref[init_func]) {
                    ref[init_func](popup.get(0), item, event);
                }
                else if (init_func && win[init_func]) {
                    win[init_func](popup.get(0), item, event);
                }

                level = $('div.popover:visible').length + 1;

                popup.removeClass('hidden').attr('aria-hidden', false)
                    // Stop propagation on menu items that have popups
                    // to make a click on them not hide their parent menu(s)
                    .find('[aria-haspopup="true"]')
                        .data('level', level + 1)
                        .off('click.popup')
                        .on('click.popup', function(e) { e.stopPropagation(); });

                if (!is_mobile()) {
                    // Set popup height so it is less than the window height
                    popup.css('max-height', Math.min(36 * 15 - 1, $(window).height() - 30));
                }
            })
            .on('shown.bs.popover', function(event) {
                var mobile = is_mobile(),
                    popover = $('#' + $(item).attr('aria-describedby'));

                level = $(item).data('level') || 1;

                // Set popup Back/Close title
                if (mobile) {
                    var label = level > 1 ? 'back' : 'close',
                        title = rcmail.gettext(label),
                        class_name = 'button icon ' + (label == 'back' ? 'back' : 'cancel');

                    $('.popover-header', popover).empty()
                        .append($('<a>').attr('class', class_name).text(title)
                            .on('click', function(e) {
                                $(item).popover('hide');
                                if (level > 1) {
                                    e.stopPropagation();
                                }
                            })
                            .on('mousedown', function(e) {
                                // stop propagation to i.e. do not close jQuery-UI dialogs below
                                e.stopPropagation();
                            })
                        );
                }

                // Hide other menus on the same level
                $.each(menus, function(id, prop) {
                    if ($(prop.target).data('level') == level && id != popup_id) {
                        menu_hide(id);
                    }
                });

                if (popup_id && menus[popup_id]) {
                    menus[popup_id].transitioning = false;
                }

                // add overlay element for phone layout
                if (mobile && !$('.popover-overlay').length) {
                    $('<div>').attr('class', 'popover-overlay')
                        .appendTo('body')
                        .click(function() { $(this).remove(); });
                }

                $('.popover-body', popover).addClass('webkit-scroller');
            })
            .on('hide.bs.popover', function() {
                if (level == 1) {
                    $('.popover-overlay').remove();
                }

                if (popup_id && menus[popup_id] && popup.is(':visible')) {
                    menus[popup_id].transitioning = true;
                }
            })
            .on('hidden.bs.popover', function() {
                if (/-clone$/.test(popup.attr('id'))) {
                    popup.remove();
                }
                else {
                    popup.attr('aria-hidden', true)
                        // Some menus aren't being hidden, force that
                        .addClass('hidden')
                        // Bootstrap will detach the popup element from
                        // the DOM (https://github.com/twbs/bootstrap/issues/20219)
                        // making our menus to not update buttons state.
                        // Work around this by attaching it back to the DOM tree.
                        popup.appendTo(popup.data('popup-parent') || document.body);
                }

                // close orphaned popovers, for some reason there are sometimes such dummy elements left
                $('.popover-body:empty').each(function() { $(this).parent().remove(); });

                if (popup_id && menus[popup_id]) {
                    delete menus[popup_id];
                }
            })
            .on('keypress', function(event) {
                // Close the popup on ESC key
                if (event.originalEvent.keyCode == 27) {
                    $(item).popover('hide');
                }
            });

        // re-add title attribute removed by bootstrap popover
        if (title) {
            $(item).attr('title', title);
        }

        popup.attr('aria-hidden', 'true').data('button', item);

        // stop propagation to e.g. do not hide the popup when
        // clicking inside on form elements
        if (popup.data('editable')) {
            popup.on('click mousedown', function(e) { e.stopPropagation(); });
        }
    };

    /**
     * Closes all popups (for use as event handler)
     */
    function popups_close(e)
    {
        $('.popover.show').each(function() {
            var popup = $('.popover-body', this),
                button = popup.children().first().data('button');

            if (button && e.target != button && !$(button).find(e.target).length && typeof button !== 'string') {
                $(button).popover('hide');
            }

            if (!button) {
                $(this).remove();
            }
        });
    };

    /**
     * Handler for menu-open and menu-close events
     */
    function menu_toggle(p)
    {
        if (!p || !p.name || (p.props && p.props.skinable === false)) {
            return;
        }

        if (is_framed && is_mobile()) {
            if (!p.win) {
                p.win = window;
            }
            return parent.UI.menu_toggle(p);
        }

        if (p.name == 'messagelistmenu') {
            menu_messagelist(p);
        }
        else if (p.event == 'menu-open') {
            var fn, pos,
                content = $('ul:first', p.obj),
                target = p.props && p.props.link ? p.props.link : p.originalEvent.target;

            if ($(target).is('span')) {
                target = $(target).parents('a,li')[0];
            }

            if (p.name.match(/^drag/)) {
                // create a fake element to position drag menu on the cursor position
                pos = rcube_event.get_mouse_pos(p.originalEvent);
                target = $('<a>').css({
                        position: 'absolute',
                        left: pos.x,
                        top: pos.y,
                        height: '1px',
                        width: '1px',
                        visibility: 'hidden'
                    })
                    .appendTo(document.body).get(0);
            }

            pos = $(target).data('popup-pos') || 'right';

            if (p.name == 'folder-selector') {
                content.addClass('listing folderlist');
            }
            else if (p.name == 'addressbook-selector' || p.name == 'contactgroup-selector') {
                content.addClass('listing contactlist');
            }
            else if (content.hasClass('toolbarmenu')) {
                content.addClass('listing');
            }

            if (p.name == 'pagejump-selector') {
                content.addClass('simplelist');
                p.obj.addClass('simplelist');
                pos = 'top';
            }

            // There can be only one menu of the same type
            if (menus[p.name]) {
                menu_hide(p.name, p.originalEvent);
            }

            // Popover menus use animation. Sometimes the same menu is
            // immediately hidden and shown (e.g. folder-selector for copy and move action)
            // we have to wait until the previous menu hides before we can open it again
            fn = function() {
                if (menus[p.name] && menus[p.name].transitioning) {
                    return setTimeout(fn, 50);
                }

                if (!$(target).data('popup')) {
                    $(target).data({
                        popup: p.name,
                        'popup-pos': pos,
                        'popup-trigger': 'manual'
                    });
                    popup_init(target, p.win);
                }

                menus[p.name] = {target: target};
                $(target).popover('show');
            }

            fn();
        }
        else {
            menu_hide(p.name, p.originalEvent);
        }

        // Stop propagation so multi-level menus work properly
        p.originalEvent.stopPropagation();
    };

    /**
     * Close menu by name
     */
    function menu_hide(name, event)
    {
        var target = menu_target(name);

        if (name.match(/^drag/)) {
            $(target).popover('dispose').remove();
        }
        else {
            $(target).popover('hide');

            // In phone mode close all menus when forwardmenu is requested to be closed
            // FIXME: This is a hack, we need some generic solution.
            if (name == 'forwardmenu') {
                popups_close(event);
            }
        }
    };

    /**
     * Destroys menu by name
     *
     * This is required when you replace the menu content element
     */
    function menu_destroy(name)
    {
        $('[aria-owns=' + name + ']').popover('dispose').data('popup', null);
    };

    /**
     * Get menu target by name
     */
    function menu_target(name)
    {
        var target;

        if (menus[name]) {
            target = menus[name].target;
        }
        else {
            target = $('#' + name).data('button');

            if (!target) {
                // catch cases as 'forwardmenu' where menu suffix has no hyphen
                // or try with -menu suffix if it's not in the menu name already
                if (name.match(/(?!-)menu$/)) {
                    name = name.substr(0, name.length - 4);
                }

                target = $('#' + name + '-menu').data('button');
            }
        }

        return target;
    };

    /**
     * Messages list options dialog
     */
    function menu_messagelist(p)
    {
        var content = $('#listoptions-menu'),
            width = content.width() + 25,
            dialog = content.clone();

        // set form values
        $('select[name="sort_col"]', dialog).val(rcmail.env.sort_col || '');
        $('select[name="sort_ord"]', dialog).val(rcmail.env.sort_order || 'ASC');
        $('select[name="mode"]', dialog).val(rcmail.env.threading ? 'threads' : 'list');

        // Fix id/for attributes
        $('select', dialog).each(function() { this.id = this.id + '-clone'; });
        $('label', dialog).each(function() { $(this).attr('for', $(this).attr('for') + '-clone'); });

        var save_func = function(e) {
            if (rcube_event.is_keyboard(e.originalEvent)) {
                $('#listmenulink').focus();
            }

            var col = $('select[name="sort_col"]', dialog).val(),
                ord = $('select[name="sort_ord"]', dialog).val(),
                mode = $('select[name="mode"]', dialog).val();

            rcmail.set_list_options([], col, ord, mode == 'threads' ? 1 : 0);
            return true;
        };

        dialog = rcmail.simple_dialog(dialog, rcmail.gettext('listoptionstitle'), save_func, {
            closeOnEscape: true,
            minWidth: 400,
            width: width
        });
    };

    /**
     * About dialog
     */
    function about_dialog(elem)
    {
        var support_url, support_func, support_button = false,
            dialog = $('<iframe>').attr({id: 'aboutframe', src: rcmail.url('settings/about', {_framed: 1})}),
            support_link = $('#supportlink');

        if (support_link.length && (support_url = support_link.attr('href'))) {
            support_button = support_link.text();
            support_func = function(e) { support_url.indexOf('mailto:') < 0 ? window.open(support_url) : location.href = support_url; };
        }

        rcmail.simple_dialog(dialog, $(elem).text(), support_func, {
            button: support_button,
            button_class: 'help',
            cancel_button: 'close',
            width: 600,
            height: 400
        });
    };

    /**
     * Show/hide more mail headers (envelope)
     */
    function headers_show(button)
    {
        var headers = $(button).parent().prev();
        headers[headers.is('.hidden') ? 'removeClass' : 'addClass']('hidden');
    };

    /**
     * Mail headers dialog
     */
    function headers_dialog()
    {
        var props = {_uid: rcmail.env.uid, _mbox: rcmail.env.mailbox, _framed: 1},
            dialog = $('<iframe>').attr({id: 'headersframe', src: rcmail.url('headers', props)});

        rcmail.simple_dialog(dialog, rcmail.gettext('arialabelmessageheaders'), null, {
            cancel_button: 'close',
            width: 600,
            height: 400
        });
    };

    /**
     * Search options menu popup
     */
    function searchmenu(obj)
    {
        var n, all,
            list = $('input[name="s_mods[]"]', obj),
            scope_select = $('select[name=s_scope]', obj),
            mbox = rcmail.env.mailbox,
            mods = rcmail.env.search_mods,
            scope = rcmail.env.search_scope || 'base';

        if (!$(obj).data('initialized')) {
            list.on('click', function() { set_searchmod(this, obj); });
            scope_select.on('click', function() { rcmail.set_searchscope($(this).val()); });
            $(obj).data('initialized', true);
        }

        if (rcmail.env.search_mods) {
            if (rcmail.env.task == 'mail') {
                if (scope == 'all') {
                    mbox = '*';
                }

                mods = mods[mbox] ? mods[mbox] : mods['*'];
                all = 'text';
                scope_select.val(scope);
            }
            else {
                all = '*';
            }

            if (mods[all]) {
                list.map(function() {
                    this.checked = true;
                    this.disabled = this.value != all;
                });
            }
            else {
                list.prop('disabled', false).prop('checked', false);
                for (n in mods) {
                    list.filter('[value="' + n + '"]').prop('checked', true);
                }
            }
        }
    };

    function set_searchmod(elem, menu)
    {
        var all, m, task = rcmail.env.task,
            mods = rcmail.env.search_mods,
            mbox = rcmail.env.mailbox,
            scope = $('select[name=s_scope]', menu).val();

        if (scope == 'all') {
            mbox = '*';
        }

        if (!mods) {
            mods = {};
        }

        if (task == 'mail') {
            if (!mods[mbox]) {
                mods[mbox] = rcube_clone_object(mods['*']);
            }
            m = mods[mbox];
            all = 'text';
        }
        else { //addressbook
            m = mods;
            all = '*';
        }

        if (!elem.checked) {
            delete(m[elem.value]);
        }
        else {
            m[elem.value] = 1;
        }

        // mark all fields
        if (elem.value == all) {
            $('input[name="s_mods[]"]', menu).map(function() {
                if (this == elem) {
                    return;
                }

                this.checked = true;

                if (elem.checked) {
                    this.disabled = true;
                    delete m[this.value];
                }
                else {
                    this.disabled = false;
                    m[this.value] = 1;
                }
            });
        }

        rcmail.set_searchmods(m);
    };

    /**
     * Spellcheck languages list
     */
    function spellmenu(obj)
    {
        var i, link, li, list = [],
            lang = rcmail.spellcheck_lang(),
            ul = $('ul', obj);

        if (!ul.length) {
            ul = $('<ul class="toolbarmenu selectable listing iconized" role="menu">');

            for (i in rcmail.env.spell_langs) {
                li = $('<li role="menuitem">');
                link = $('<a href="#'+ i +'" tabindex="0"></a>')
                    .text(rcmail.env.spell_langs[i])
                    .addClass('active').data('lang', i)
                    .on('click keypress', function(e) {
                        if (e.type != 'keypress' || rcube_event.get_keycode(e) == 13) {
                            rcmail.spellcheck_lang_set($(this).data('lang'));
                            rcmail.hide_menu('spell-menu', e);
                            return false;
                        }
                    });

                link.appendTo(li);
                list.push(li);
            }

            ul.append(list).appendTo(obj);
        }

        // select current language
        $('li', ul).each(function() {
            var el = $('a', this);
            if (el.data('lang') == lang) {
                el.addClass('selected').attr('aria-selected', 'true');
            }
            else if (el.hasClass('selected')) {
                el.removeClass('selected').removeAttr('aria-selected');
            }
        });
    };

    /**
     * Attachment menu
     */
    function attachmentmenu(obj, button, event)
    {
        var id = $(button).parent().attr('id').replace(/^attach/, '');

        $.each(['open', 'download', 'rename'], function() {
            var action = this;
            $('#attachmenu' + action, obj).off('click').attr('onclick', '').click(function(e) {
                rcmail.command(action + '-attachment', id, this, e.originalEvent);
            });
        });

        // call menu-open so core can set state of menu commands
        rcmail.command('menu-open', {menu: 'attachmentmenu', id: id}, obj, event);
    };

    /**
     * Appends drop-icon to attachments list item (to invoke attachment menu)
     */
    function attachmentmenu_append(item)
    {
        item = $(item);

        if (!item.is('.no-menu') && !item.children('.drop').length) {
            var label = rcmail.gettext('options');
            var button = $('<a>')
                .attr({
                    href: '#',
                    tabindex: 0,
                    title: label,
                    'class': 'button icon dropdown skip-content'
                })
                .on('click', function(e) {
                    attachmentmenu($('#attachmentmenu'), button, e);
                })
                .append($('<span>').attr('class', 'inner').text(label))
                .appendTo(item);
        }
    };

    /**
     * Mailto menu
     */
    function mailtomenu(obj, button, event)
    {
        var mailto = $(button).attr('href').replace(/^mailto:/, '');

        if (mailto.indexOf('@') < 0) {
            return true; // let the browser handle this
        }

        if (rcmail.env.has_writeable_addressbook) {
            $('.addressbook', obj).addClass('active')
                .off('click').on('click', function(e) {
                    var i, contact = mailto,
                        txt = $(button).filter('.rcmContactAddress').text();

                    contact = contact.split('?')[0].split(',')[0].replace(/(^<|>$)/g, '');

                    if (txt) {
                        txt = txt.replace('<' + contact + '>', '');
                        contact = '"' + $.trim(txt) + '" <' + contact + '>';
                    }

                    rcmail.command('add-contact', contact, this, e.originalEvent);
                });
        }

        $('.compose', obj).off('click').on('click', function(e) {
            rcmail.command('compose', mailto, this, e.originalEvent);
        });

        return rcmail.command('menu-open', {menu: 'mailto-menu', link: button}, button, event);
    };

    /**
     * Appends popup menu to mailto links
     */
    function mailtomenu_append(item)
    {
        $(item).attr('onclick', '').on('click', function(e) {
            return mailtomenu($('#mailto-menu'), item, e);
        });
    };

    /**
     * Headers menu in mail compose
     */
    function headersmenu(obj, button, event)
    {
        $('li > a', obj).each(function() {
            var target = '#compose_' + $(this).data('target');

            $(this)[$(target).is(':visible') ? 'removeClass' : 'addClass']('active')
                .off().on('click', function() {
                    $(target).removeClass('hidden').find('.recipient-input input').focus();
                });
        });
    };

    /**
     * Reset/hide compose message recipient input
     */
    function header_reset(id)
    {
        $('#' + id).val('').change()
            // jump to the next input
            .closest('.form-group').nextAll(':not(.hidden)').first().find('input').focus();
    };

    /**
     * Create/Update quota widget (setquota event handler)
     */
    function update_quota(p)
    {
        var element = $('#quotadisplay'),
            bar = element.find('.bar'),
            value = p.total ? p.percent : 0;

        if (!bar.length) {
            bar = $('<span class="bar"><span class="value"></span></span>').appendTo(element);
        }

        if (value > 0 && value < 10) {
            value = 10; // smaller values look not so nice
        }

        bar.find('.value').css('width', value + '%')[value >= 90 ? 'addClass' : 'removeClass']('warning');
        element.attr('title', element.find('.count').attr('title'));

        if (p.table) {
            element.css('cursor', 'pointer').data('popup-pos', 'top')
                .off('click').on('click', function(e) {
                    rcmail.simple_dialog(p.table, 'quota', null, {cancel_button: 'close'});
                });
        }
    };

    /**
     * Replaces recipient input with content-editable element that uses "recipient boxes"
     */
    function recipient_input(obj)
    {
        var list, input, ac_props,
            input_len_update = function() {
                input.css('width', input.val().length * 10 + 15);
            },
            apply_func = function() {
                // update the original input
                $(obj).val(list.text() + input.val());
            },
            focus_func = function() {
                list.addClass('focus');
                // move cursor to the end of input text, use setTimeout for Firefox
                setTimeout(function() { rcmail.set_caret_pos(input.get(0), input.val().length); }, 1);
            },
            insert_recipient = function(name, email, replace) {
                var recipient = $('<li class="recipient">'),
                    name_element = $('<span class="name">').html(recipient_input_name(name || email))
                        .on('dblclick', function(e) { recipient_input_edit_dialog(e, insert_recipient); }),
                    email_element = $('<span class="email">'),
                    // TODO: should the 'close' link have tabindex?
                    link = $('<a>').attr({'class': 'button icon remove'})
                        .click(function() {
                            recipient.remove();
                            apply_func();
                            input.focus();
                            return false;
                        });

                if (name) {
                    email = ' <' + email + '>';
                }

                email_element.text((name ? email : '') + ',');
                recipient.attr('title', name ? (name + email) : null)
                    .append([name_element, email_element, link])

                if (replace)
                    replace.replaceWith(recipient);
                else
                    recipient.insertBefore(input.parent());
            },
            update_func = function() {
                var text = input.val().replace(/[,;\s]+$/, ''),
                    result = recipient_input_parser(text);

                $.each(result.recipients, function() {
                    insert_recipient(this.name, this.email);
                });

                input.val(result.text);
                apply_func();
                input_len_update();

                if (result.recipients.length) {
                    return true;
                }
            },
            parse_func = function(e) {
                // Note it can be also executed when autocomplete inserts a recipient
                update_func();

                if (e.type == 'blur') {
                    list.removeClass('focus');
                }
            },
            keydown_func = function(e) {
                // On Backspace remove the last recipient
                if (e.keyCode == 8 && !input.val().length) {
                    list.children('li.recipient:last').remove();
                    apply_func();
                    return false;
                }
                // Here we add a recipient box when the separator character (,;) was pressed
                else if (e.key == ',' || e.key == ';') {
                    if (update_func()) {
                        return false;
                    }
                }

                input_len_update();
            };

        // Create the input elemennt and "editable" area
        input = $('<input>').attr({type: 'text', tabindex: $(obj).attr('tabindex')})
            .on('paste change blur', parse_func)
            .on('keydown', keydown_func)
            .on('focus mousedown', focus_func);

        list = $('<ul>').addClass('form-control recipient-input')
            .append($('<li>').append(input))
            .on('click', function() { input.focus(); });

        // "Replace" the original input/textarea with the content-editable div
        // Note: we do not remove the original element, and we do not use
        // display: none, because we want to handle onfocus event
        // Note: tabindex:-1 to make Shift+TAB working on these widgets
        $(obj).css({position: 'absolute', opacity: 0, left: '-5000px', width: '10px'})
            .attr('tabindex', -1)
            .after(list)
            // some core code sometimes focuses or changes the original node
            // in such cases we wan't to parse it's value and apply changes
            // to the widget element
            .on('focus', function(e) { input.focus(); })
            .on('change', function(e) {
                $('li.recipient', list).remove();
                input.val(this.value).change();
            })
            // copy and parse the value already set
            .change();

        // this one line is here to fix border of Bootstrap's input-group,
        // input-group should not contain any hidden elements
        $(obj).detach().insertBefore(list.parent());

        if (rcmail.env.autocomplete_threads > 0) {
            ac_props = {
                threads: rcmail.env.autocomplete_threads,
                sources: rcmail.env.autocomplete_sources
            };
        }

        // Init autocompletion
        rcmail.init_address_input_events(input, ac_props);
    };

    /**
     * Parses recipient address input and extracts recipients from it
     */
    function recipient_input_parser(text)
    {
        var recipients = [],
            address_rx_part = '(\\S+|("[^"]+"))@\\S+',
            recipient_rx1 = new RegExp('(<' + address_rx_part + '>)'),
            recipient_rx2 = new RegExp('(' + address_rx_part + ')'),
            global_rx = /(?=\S)[^",;]*(?:"[^\\"]*(?:\\[,;\S][^\\"]*)*"[^",;]*)*/g,
            matches = text.match(global_rx);

        $.each(matches || [], function() {
            if (this.length && (recipient_rx1.test(this) || recipient_rx2.test(this))) {
                var email = RegExp.$1,
                    name = $.trim(this.replace(email, ''));

                recipients.push({
                    name: name,
                    email: email.replace(/(^<|>$)/g, ''),
                    text: this
                });

                text = text.replace(this, '');
            }
        });

        text = text.replace(/[,;]+/, ',').replace(/^[,;]/, '');

        return {recipients: recipients, text: text};
    };

    /**
     * Generates HTML for a text adding <span class="hidden">
     * for quote/backslash characters, so they are hidden from the user,
     * but still in place to make copying simpler
     *
     * Note: Selection works in Chrome, but not in Firefox?
     */
    function recipient_input_name(text)
    {
        var i, char, result = '', len = text.length;

        if (text.charAt(0) != '"' && text.indexOf('"') > -1) {
            text = '"' + text.replace('\\', '\\\\').replace('"', '\\"') + '"';
        }

        for (i=0; i<len; i++) {
            char = text.charAt(i);
            switch (char) {
                case '"':
                    if (i > 0 && i < len - 1) {
                        result += '"';
                        break;
                    }

                    result += '<span class="quotes">' + char + '</span>';
                    break;

                case '\\':
                    result += '<span class="quotes">' + char + '</span>';

                    if (text.charAt(i+1) == '\\') {
                        result += char;
                        i++;
                    }
                    break;

                case '<':
                    result += '&lt;';
                    break;

                case '>':
                    result += '&gt;';
                    break;

                default:
                    result += char;
            }
        }

        return result;
    };

    /**
     * Displays dialog to edit a recipient entry
     */
    function recipient_input_edit_dialog(e, callback)
    {
        var element = $(e.target).parents('.recipient'),
            recipient = element.text().replace(/,+$/, ''),
            input = $('<input>').attr({type: 'text', size: 50}).val(recipient),
            content = $('<label>').text(rcmail.gettext('recipient')).append(input);

        rcmail.simple_dialog(content, 'recipientedit', function() {
                var result, value = input.val();
                if (value) {
                    if (value != recipient) {
                        result = recipient_input_parser(value);

                        if (result.recipients.length != 1) {
                            return false;
                        }

                        callback(result.recipients[0].name, result.recipients[0].email, element);
                    }

                    return true;
                }
            });
    };

    /**
     * Adds logic to the contact photo widget
     */
    function image_upload_input(obj)
    {
        var reset_button = $('<a>')
            .attr({'class': 'icon button delete', href: '#', })
            .click(function(e) { rcmail.command('delete-photo', '', this, e); return false; });

        $(obj).append(reset_button).click(function() { rcmail.upload_input('upload-form'); });

        $('img', obj).on('load', function() {
            // FIXME: will that work in IE?
            var state = (this.currentSrc || this.src).indexOf(rcmail.env.photo_placeholder) != -1;
            $(obj)[state ? 'removeClass' : 'addClass']('changed');
        });
    };

    /**
     * Displays loading... overlay for iframes
     */
    function iframe_loader(frame)
    {
        frame = $(frame);

        if (frame.length) {
            var loader = $('<div>').attr('class', 'iframe-loader')
                .append($('<div>').attr('class', 'spinner').text(rcmail.gettext('loading')));

            // custom 'loaded' event is expected to be triggered by plugins
            // when using the loader not on an iframe
            frame.on('load error loaded', function() {
                    // wait some time to make sure the iframe stopped loading
                    setTimeout(function() { loader.remove(); }, 500);
                })
                .parent().append(loader);

            // fix scrolling in iOS
            if (ios) {
                frame.parent().addClass('ios-scroll');
            }
        }
    };

    /**
     * Checkbox wrapper
     */
    function pretty_checkbox(checkbox)
    {
        var checkbox = $(checkbox),
            id = checkbox.attr('id');

        if (checkbox.is('.icon-checkbox')) {
            return;
        }

        if (!id) {
            if (!env.icon_checkbox) env.icon_checkbox = 0;
            id = 'icochk' + (++env.icon_checkbox);
            checkbox.attr('id', id);
        }

        checkbox.addClass('icon-checkbox form-check-input').after(
            $('<label>').attr({'for': id, title: checkbox.attr('title') || ''})
                .on('click', function(e) { e.stopPropagation(); })
        );
    };

    /**
     * Make select dropdowns pretty
     * TODO: searching, optgroup, [multiple], iPhone/iPad
     */
    function pretty_select(select)
    {
        // iPhone is not supported yet (problem with browser dropdown on focus)
        if (bw.iphone || bw.ipad) {
            return;
        }

        select = $(select);

        var close_func = function() {
            var open = $('.select-menu').length;
            select.popover('dispose').focus();
            return !open;
        };

        var open_func = function(e) {
            var items = [],
                dialog = select.parents('.ui-dialog')[0],
                min_width = select.outerWidth(),
                max_height = $(document.body).height() - 75,
                max_width = $(document.body).width() - 20,
                value = select.val();

            if (!is_mobile()) {
                max_height *= 0.5;
            }

            $('option', select).each(function() {
                var link = $('<a href="#">').text($(this).text())
                    .data('value', this.value)
                    .addClass(this.disabled ? 'disabled' : 'active' + (this.value == value ? ' selected' : ''));

                items.push($('<li>').append(link));
            });

            var list = $('<ul class="toolbarmenu listing selectable iconized">')
                .append(items)
                .data('button', select[0]) // needed for dropdown closing code
                .on('click', 'a.active', function() {
                    select.val($(this).data('value')).change();
                    return close_func();
                })
                .on('keydown', 'a.active', function(e) {
                    var item, node, mode = 'next';
                    // Close popup on ESC key
                    switch (e.which) {
                        case 27: // ESC
                        case 9:  // TAB
                            return close_func();

                        case 13: // ENTER
                        case 32: // SPACE
                            $(this).click();
                            return false; // for IE

                        case 38: // ARROW-UP
                        case 63232:
                            mode = 'previous';
                        case 40: // ARROW-DOWN
                        case 63233:
                            item = e.target.parentNode;
                            while (item = item[mode + 'Sibling']) {
                                if (node = $(item).children('.active')[0]) {
                                    node.focus();
                                    break;
                                }
                            }
                            break;
                    }
                });

            select.popover('dispose')
                .popover({
                    // because of focus issues we can't always use body,
                    // if select is in a dialog, popover has to be a child of this dialog
                    container: dialog || 'body',
                    content: list[0],
                    placement: 'bottom',
                    trigger: 'manual',
                    boundary: 'viewport',
                    html: true,
                    offset: '0,2',
                    template: '<div class="popover select-menu" style="min-width: ' + min_width + 'px; max-width: ' + max_width + 'px">'
                        + '<div class="popover-header"></div>'
                        + '<div class="popover-body" style="max-height: ' + max_height + 'px"></div></div>'
                })
                .on('shown.bs.popover', function() {
                    // Set popup Close title
                    $('#' + select.attr('aria-describedby') + ' > .popover-header')
                        .empty()
                        .append($('<a class="button icon cancel">').text(rcmail.gettext('close'))
                            .on('click', function(e) {
                                e.stopPropagation();
                                return close_func();
                            })
                        );

                    // focus first active element on the list
                    if (rcube_event.is_keyboard(e)) {
                        list.find('a.active:first').focus();
                    }
                })
                .popover('show');
        };

        select.on('mousedown keydown', function(e) {
            // Do nothing on disabled select or on TAB key
            if (select.prop('disabled') || e.which == 9) {
                return;
            }

            // Close popup on ESC key
            if (e.which == 27) {
                return close_func();
            }

            // Close popup on click if already open
            if (e.type == 'mousedown' && $('.select-menu:visible .listing').data('button') == select[0]) {
                return close_func();
            }

            select.focus();

            // prevent displaying browser-default select dropdown
            select.prop('disabled', true);
            setTimeout(function() { select.prop('disabled', false); }, 0);
            e.stopPropagation();

            // display options in our way (on SPACE, ENTER, ARROW-DOWN or mousedown)
            if (e.type == 'mousedown' || e.which == 13 || e.which == 32 || e.which == 40 || e.which == 63233) {
                open_func(e);
            }

            return false;
        });
    };

    /**
     * HTML editor textarea wrapper with nice looking tabs-like switch
     */
    function html_editor_init(obj)
    {
        // Here we support two structures
        // 1. <div><textarea></textarea><select name="editorSelector"></div>
        // 2. <tr><td><td><td><textarea></textarea></td></tr>
        //    <tr><td><td><td><input type="checkbox"></td></tr>

        var sw, is_table = false,
            editor = $(obj),
            parent = editor.parent(),
            mode = function() {
                if (is_table) {
                    return sw.is(':checked') ? 'html' : 'plain';
                }

                return sw.val();
            },
            tabs = $('<ul class="nav nav-tabs">')
                .append($('<li class="nav-item">')
                    .append($('<a class="nav-link mode-html" href="#">')
                        .text(rcmail.gettext('htmltoggle'))))
                .append($('<li class="nav-item">')
                    .append($('<a class="nav-link mode-plain" href="#">')
                        .text(rcmail.gettext('plaintoggle'))));

        if (parent.is('td')) {
            sw = $('input[type="checkbox"]', parent.parent().next());
            is_table = true;
        }
        else {
            sw = $('[name="editorSelector"]', obj.form);
        }

        // sanity check
        if (sw.length != 1) {
            return;
        }

        parent.addClass('html-editor');
        editor.before(tabs);

        $('a', tabs).attr('tabindex', editor.attr('tabindex'))
            .on('click', function(e) {
                var id = editor.attr('id'), is_html = $(this).is('.mode-html');

                e.preventDefault();
                if (rcmail.command('toggle-editor', {id: id, html: is_html}, '', e.originalEvent)) {
                    $(this).tab('show');

                    if (is_table) {
                        sw.prop('checked', is_html);
                    }
                }
            })
            .filter('.mode-' + mode()).tab('show');

        if (is_table) {
            // Hide unwanted table cells
            sw.parent().parent().hide();
            parent.prev().hide();
            // Modify the textarea cell to use 100% width
            parent.addClass('col-sm-12');
        }

        // make the textarea autoresizeable
        textarea_autoresize_init(editor);
    };

    /**
     * Make the textarea autoresizeable depending on it's content length.
     * The way there's no vertical scrollbar.
     */
    function textarea_autoresize_init(textarea)
    {
        var resize = function(e) {
            clearTimeout(env.textarea_timer);
            env.textarea_timer = setTimeout(function() {
                var area = $(e.target),
                    initial_height = area.data('initial-height'),
                    scroll_height = area[0].scrollHeight;

                // do nothing when the area is hidden
                if (!scroll_height) {
                    return;
                }

                if (!initial_height) {
                    area.data('initial-height', initial_height = scroll_height);
                }

                // strange effect in Chrome/Firefox when you delete a line in the textarea
                // the scrollHeight is not decreased by the line height, but by 2px
                // so jumps up many times in small steps, we'd rather use one big step
                if (area.outerHeight() - scroll_height == 2) {
                    scroll_height -= 19; // 21px is the assumed line height
                }

                area.outerHeight(Math.max(initial_height, scroll_height));
            }, 10);
        };

        $(textarea).css('overflow-y', 'hidden').on('input', resize).trigger('input');

        // Make sure the height is up-to-date also in time intervals
        setInterval(function() { $(textarea).trigger('input'); }, 1000);
    };

    // Inititalizes smart list input
    function smart_field_init(field)
    {
        var tip, id = field.id + '_list',
            area = $('<div class="multi-input"><div class="content"></div><div class="invalid-feedback"></div></div>'),
            list = field.value ? field.value.split("\n") : [''];

        if ($('#' + id).length) {
            return;
        }

        // add input rows
        $.each(list, function(i, v) {
            smart_field_row_add($('.content', area), v, field.name, i, $(field).data('size'));
        });

        area.attr('id', id);
        field = $(field);

        if (field.attr('disabled')) {
            area.hide();
        }
        // disable the original field anyway, we don't want it in POST
        else {
            field.prop('disabled', true);
        }

        if (field.data('hidden')) {
            area.hide();
        }

        field.after(area);

        if (field.hasClass('is-invalid')) {
            area.addClass('is-invalid');
            $('.invalid-feedback', area).text(field.data('error-msg'));
        }
    };

    function smart_field_row_add(area, value, name, idx, size, after)
    {
        // build row element content
        var input, elem = $('<div class="input-group">'
                + '<input type="text" class="form-control">'
                + '<span class="input-group-append"><a class="icon reset input-group-text" href="#"></a></span>'
                + '</div>'),
            attrs = {value: value, name: name + '[]'};

        if (size) {
            attrs.size = size;
        }

        input = $('input', elem).attr(attrs)
            .keydown(function(e) {
                var input = $(this);

                // element creation event (on Enter)
                if (e.which == 13) {
                    var name = input.attr('name').replace(/\[\]$/, ''),
                        dt = (new Date()).getTime(),
                        elem = smart_field_row_add(area, '', name, dt, size, input.parent());

                    $('input', elem).focus();
                }
                // backspace or delete: remove input, focus previous one
                else if ((e.which == 8 || e.which == 46) && input.val() == '') {
                    var parent = input.parent(),
                        siblings = area.children();

                    if (siblings.length > 1) {
                        if (parent.prev().length) {
                            parent.prev().children('input').focus();
                        }
                        else {
                            parent.next().children('input').focus();
                        }

                        parent.remove();
                        return false;
                    }
                }
            });

        // element deletion event
        $('a.reset', elem).click(function() {
            var record = $(this.parentNode.parentNode);

            if (area.children().length > 1) {
                $('input', record.next().length ? record.next() : record.prev()).focus();
                record.remove();
            }
            else {
                $('input', record).val('').focus();
            }
        });

        $(elem).find('input,a')
            .on('focus', function() { area.addClass('focused'); })
            .on('blur', function() { area.removeClass('focused'); });

        if (after) {
            after.after(elem);
        }
        else {
            elem.appendTo(area);
        }

        return elem;
    };

    // Reset and fill the smart list input with new data
    function smart_field_reset(field, data)
    {
        var id = field.id + '_list',
            list = data.length ? data : [''],
            area = $('#' + id).children('.content');

        area.empty();

        // add input rows
        $.each(list, function(i, v) {
            smart_field_row_add(area, v, field.name, i, $(field).data('size'));
        });
    };

    /**
     * Register form errors, mark fields as invalid, dsplay the error below the input
     */
    function form_errors(tips)
    {
        $.each(tips, function() {
            var input = $('#' + this[0]).addClass('is-invalid');

            if (input.data('type') == 'list') {
                input.data('error-msg', this[2]);
                return;
            }


            input.after($('<span class="invalid-feedback">').text(this[2]));
        });
    };

    /**
     * Show/hide the navigation list
     */
    function switch_nav_list(obj)
    {
        var records, height, speed = 250,
            button = $('a.button', obj),
            navlist = $(obj).next();

        if (!navlist.height()) {
            records = $('tr,li', navlist).filter(function() { return this.style.display != 'none'; });
            height = $(records[0]).height() || 50;

            navlist.animate({height: (Math.min(5, records.length) * height + 1) + 'px'}, speed);
            button.addClass('collapse').removeClass('expand');
            $(obj).addClass('expanded');
        }
        else {
            navlist.animate({height: '0'}, speed);
            button.addClass('expand').removeClass('collapse');
            $(obj).removeClass('expanded');
        }
    };

    /**
     * Wrapper for rcmail.open_window to intercept window opening
     * and display a dialog with an iframe instead of a real window.
     */
    function window_open(url)
    {
        if (!is_mobile()) {
            return env.open_window.apply(rcmail, arguments);
        }

        // _extwin=1, _framed=1 are required to display attachment preview
        // layout properly and make mobile menus working
        url = rcmail.add_url(url, '_framed', 1);
        url = rcmail.add_url(url, '_extwin', 1);

        var label, title = '',
            props = {cancel_button: 'close', width: 768, height: 768},
            frame = $('<iframe>').attr({id: 'windowframe', src: url});

        if (/_action=([a-z_]+)/.test(url) && (label = rcmail.labels[RegExp.$1])) {
            title = label;
        }

        if (/_frame=1/.test(url)) {
            props.dialogClass = 'no-titlebar';
        }

        rcmail.simple_dialog(frame, title, null, props);

        return true;
    };

    /**
     * Get layout modes. In frame mode returns the parent layout modes.
     */
    function layout_metadata()
    {
        if (is_framed) {
            var doc = $(parent.document.documentElement);

            return {
                mode: doc[0].className.match(/layout-([a-z]+)/) ? RegExp.$1 : mode,
                touch: doc.is('.touch'),
            };
        }

        return {mode: mode, touch: touch};
    };

    /**
     * Returns true if the layout is in 'small' or 'phone' mode
     */
    function is_mobile()
    {
        var meta = layout_metadata();

        return meta.mode == 'phone' || meta.mode == 'small';
    };

    /**
     * Returns true if the layout is in 'touch' mode
     */
    function is_touch()
    {
        var meta = layout_metadata();

        return meta.touch;
    };
}

if (window.rcmail) {
    /**
     * Elastic version of show_menu as we don't need e.g. menu positioning from core
     * TODO: keyboard navigation in menus
     */
    rcmail.show_menu = function(prop, show, event)
    {
        var name = typeof prop == 'object' ? prop.menu : prop,
            obj = $('#' + name);

        if (typeof prop == 'string') {
            prop = {menu: name};
        }

        // just delegate the action to rcube_elastic_ui
        return rcmail.triggerEvent(show === false ? 'menu-close' : 'menu-open', {name: name, obj: obj, props: prop, originalEvent: event});
    }

    /**
     * Elastic version of hide_menu as we don't need e.g. menus stack handling
     */
    rcmail.hide_menu = function(name, event)
    {
        // delegate to rcube_elastic_ui
        return rcmail.triggerEvent('menu-close', {name: name, props: {menu: name}, originalEvent: event});
    }
}
else {
    // rcmail does not exists e.g. on the error template inside a frame
    // we fake the engine a little
    var rcmail = parent.rcmail;
    var rcube_webmail = parent.rcube_webmail;
    var bw = {};
}

var UI = new rcube_elastic_ui();<|MERGE_RESOLUTION|>--- conflicted
+++ resolved
@@ -106,22 +106,6 @@
     {
         var title, form, content_buttons = [];
 
-<<<<<<< HEAD
-        // Intercept jQuery-UI dialogs to re-style them
-        if ($.ui) {
-            $.widget('ui.dialog', $.ui.dialog, {
-                open: function() {
-                    this._super();
-                    dialog_open(this);
-                    return this;
-                }
-            });
-        }
-=======
-        // Initialize search forms (in list headers)
-        $('.header > .searchbar').each(function() { searchbar_init(this); });
-        $('.header > .searchfilterbar').each(function() { searchfilterbar_init(this); });
-
         // Intercept jQuery-UI dialogs...
         $.ui && $.widget('ui.dialog', $.ui.dialog, {
             open: function() {
@@ -137,7 +121,6 @@
                 return this;
             }
         });
->>>>>>> 15f0a1e8
 
         // menu/sidebar/list button
         buttons.menu.on('click', function() { app_menu(true); return false; });
