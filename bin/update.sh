--- conflicted
+++ resolved
@@ -144,7 +144,6 @@
     }
   }
 
-<<<<<<< HEAD
   // check file type detection
   if ($RCI->check_mime_detection()) {
     echo "WARNING: File type detection doesn't work properly!\n";
@@ -157,10 +156,6 @@
 
   // check database schema
   if ($RCI->config['db_dsnw']) {
-=======
-  // update database schema
-  if ($RCI->config['db_dsnw'] && $opts['version'] && version_compare(version_parse($opts['version']), version_parse(RCMAIL_VERSION), '<')) {
->>>>>>> dee0aff8
     echo "Executing database schema update.\n";
     system(INSTALL_PATH . "bin/updatedb.sh --package=roundcube --version=" . $opts['version']
       . " --dir=" . INSTALL_PATH . DIRECTORY_SEPARATOR . "SQL", $res);
